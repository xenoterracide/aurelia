--- conflicted
+++ resolved
@@ -363,64 +363,36 @@
     public readonly accessHostScope: boolean = false,
   ) {}
 
-<<<<<<< HEAD
-  public evaluate(flags: LifecycleFlags, scope: IScope, hostScope: IScope | null, locator: IServiceLocator, connectable: IConnectable | null): unknown {
-    const name = this.name as string;
-    const obj = BindingContext.get(chooseScope(this.accessHostScope, scope, hostScope), name, this.ancestor, flags, hostScope) as IBindingContext;
-    if (connectable != null) {
-      connectable.observeProperty(flags, obj, name);
-    }
-    const evaluatedValue = obj[name] as ReturnType<AccessScopeExpression['evaluate']>;
-    if (flags & LifecycleFlags.isStrictBindingStrategy) {
-=======
   public evaluate(f: LF, s: Scope, hs: Scope | null, _l: IServiceLocator, c: IConnectable | null): IBindingContext | IOverrideContext {
-    const obj = BindingContext.get(chooseScope(this.accessHostScope, s, hs), this.name, this.ancestor, f, hs) as IBindingContext;
+    const n = this.name as string;
+    const obj = BindingContext.get(chooseScope(this.accessHostScope, s, hs), n, this.ancestor, f, hs) as IBindingContext;
     if (c !== null) {
-      c.observeProperty(f, obj, this.name);
-    }
-    const evaluatedValue = obj[this.name] as ReturnType<AccessScopeExpression['evaluate']>;
+      c.observeProperty(f, obj, n);
+    }
+    const evaluatedValue = obj[n] as ReturnType<AccessScopeExpression['evaluate']>;
     if (f & LF.isStrictBindingStrategy) {
->>>>>>> 4f773b4d
       return evaluatedValue;
     }
     return evaluatedValue == null ? '' as unknown as ReturnType<AccessScopeExpression['evaluate']> : evaluatedValue;
   }
 
-<<<<<<< HEAD
-  public assign(flags: LifecycleFlags, scope: IScope, hostScope: IScope | null, locator: IServiceLocator, value: unknown): unknown {
-    const name = this.name as string;
-    const obj = BindingContext.get(chooseScope(this.accessHostScope, scope, hostScope), name, this.ancestor, flags, hostScope) as IBindingContext;
+  public assign(f: LF, s: Scope, hs: Scope | null, _l: IServiceLocator, val: unknown): unknown {
+    const n = this.name as string;
+    const obj = BindingContext.get(chooseScope(this.accessHostScope, s, hs), n, this.ancestor, f, hs) as IObservable;
     if (obj instanceof Object) {
-      if (obj.$observers?.[name] != null) {
-        obj.$observers[name].setValue(value, flags);
-        return value;
-      } else {
-        return obj[name] = value;
-=======
-  public assign(f: LF, s: Scope, hs: Scope | null, _l: IServiceLocator, val: unknown): unknown {
-    const obj = BindingContext.get(chooseScope(this.accessHostScope, s, hs), this.name, this.ancestor, f, hs) as IObservable;
-    if (obj instanceof Object) {
-      if (obj.$observers?.[this.name] !== void 0) {
-        obj.$observers[this.name].setValue(val, f);
+      if (obj.$observers?.[n] !== void 0) {
+        obj.$observers[n].setValue(val, f);
         return val;
       } else {
-        return obj[this.name] = val;
->>>>>>> 4f773b4d
-      }
-    }
-    return void 0;
-  }
-
-<<<<<<< HEAD
-  public connect(flags: LifecycleFlags, scope: IScope, hostScope: IScope | null, binding: IConnectableBinding): void {
-    const name = this.name as string;
-    const context = BindingContext.get(chooseScope(this.accessHostScope, scope, hostScope), name, this.ancestor, flags, hostScope)!;
-    binding.observeProperty(flags, context, name);
-=======
-  public connect(f: LF, s: Scope, hs: Scope | null, b: IConnectableBinding): void {
-    const context = BindingContext.get(chooseScope(this.accessHostScope, s, hs), this.name, this.ancestor, f, hs)!;
-    b.observeProperty(f, context, this.name);
->>>>>>> 4f773b4d
+        return obj[n] = val;
+      }
+    }
+    return void 0;
+  }
+
+  public connect(f: LF, s: Scope, hs: Scope | null, b: IConnectableBinding): void {
+    const context = BindingContext.get(chooseScope(this.accessHostScope, s, hs), this.name as string, this.ancestor, f, hs)!;
+    b.observeProperty(f, context, this.name as string);
   }
 
   public accept<T>(visitor: IVisitor<T>): T {
