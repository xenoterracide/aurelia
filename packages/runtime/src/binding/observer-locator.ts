import { DI, IIndexable, inject, Primitive, Reporter } from '@aurelia/kernel';
import { DOM, IHTMLElement, IInputElement } from '../dom';
import { ILifecycle } from '../lifecycle';
import {
  AccessorOrObserver, CollectionKind, CollectionObserver, IBindingContext,
  IBindingTargetAccessor, IBindingTargetObserver, ICollectionObserver,
  IObservable,  IObservedArray, IObservedMap, IObservedSet, IOverrideContext
} from '../observation';
import { getArrayObserver } from './array-observer';
import { createComputedObserver } from './computed-observer';
import { IDirtyChecker } from './dirty-checker';
import { CheckedObserver, ISelectElement, SelectValueObserver, ValueAttributeObserver } from './element-observation';
import { IEventManager } from './event-manager';
import { getMapObserver } from './map-observer';
import { PrimitiveObserver, SetterObserver } from './property-observation';
import { getSetObserver } from './set-observer';
import { ISVGAnalyzer } from './svg-analyzer';
import { ClassAttributeAccessor, DataAttributeAccessor, ElementPropertyAccessor, PropertyAccessor, StyleAttributeAccessor, XLinkAttributeAccessor } from './target-accessors';

const toStringTag = Object.prototype.toString;

export interface IObjectObservationAdapter {
  getObserver(object: IObservable, propertyName: string, descriptor: PropertyDescriptor): IBindingTargetObserver;
}

export interface IObserverLocator {
  getObserver(obj: IObservable, propertyName: string): AccessorOrObserver;
  getAccessor(obj: IObservable, propertyName: string): IBindingTargetAccessor;
  addAdapter(adapter: IObjectObservationAdapter): void;
  getArrayObserver(observedArray: (IIndexable | Primitive)[]): ICollectionObserver<CollectionKind.array>;
  getMapObserver(observedMap: Map<IIndexable | Primitive, IIndexable | Primitive>): ICollectionObserver<CollectionKind.map>;
  getSetObserver(observedSet: Set<IIndexable | Primitive>): ICollectionObserver<CollectionKind.set>;
}

export const IObserverLocator = DI.createInterface<IObserverLocator>()
  .withDefault(x => x.singleton(ObserverLocator));

function getPropertyDescriptor(subject: object, name: string): PropertyDescriptor {
  let pd = Object.getOwnPropertyDescriptor(subject, name);
  let proto = Object.getPrototypeOf(subject);

  while (pd === undefined && proto !== null) {
    pd = Object.getOwnPropertyDescriptor(proto, name);
    proto = Object.getPrototypeOf(proto);
  }

  return pd;
}

@inject(ILifecycle, IEventManager, IDirtyChecker, ISVGAnalyzer)
/*@internal*/
export class ObserverLocator implements IObserverLocator {
  private adapters: IObjectObservationAdapter[] = [];

  constructor(
    private lifecycle: ILifecycle,
    private eventManager: IEventManager,
    private dirtyChecker: IDirtyChecker,
    private svgAnalyzer: ISVGAnalyzer
  ) {}

  public getObserver(obj: IObservable | IBindingContext | IOverrideContext, propertyName: string): AccessorOrObserver {
    if (obj.$synthetic === true) {
      return obj.getObservers().getOrCreate(obj, propertyName);
    }
    let observersLookup = obj.$observers;
    let observer;

    if (observersLookup && propertyName in observersLookup) {
      return observersLookup[propertyName];
    }

    observer = this.createPropertyObserver(obj, propertyName);

    if (!observer.doNotCache) {
      if (observersLookup === undefined) {
        observersLookup = this.getOrCreateObserversLookup(obj);
      }

      observersLookup[propertyName] = observer;
    }

    return observer;
  }

  public addAdapter(adapter: IObjectObservationAdapter): void {
    this.adapters.push(adapter);
  }

  public getAccessor(obj: IObservable, propertyName: string): IBindingTargetAccessor {
    if (DOM.isNodeInstance(obj)) {
      const tagName = obj['tagName'];
      // this check comes first for hot path optimization
      if (propertyName === 'textContent') {
        return new ElementPropertyAccessor(this.lifecycle, obj, propertyName);
      }

      // TODO: optimize and make pluggable
      if (propertyName === 'class' || propertyName === 'style' || propertyName === 'css'
        || propertyName === 'value' && (tagName === 'INPUT' || tagName === 'SELECT')
        || propertyName === 'checked' && tagName === 'INPUT'
        || propertyName === 'model' && tagName === 'INPUT'
        || /^xlink:.+$/.exec(propertyName)) {
        return this.getObserver(obj, propertyName);
      }

      if (/^\w+:|^data-|^aria-/.test(propertyName)
        || this.svgAnalyzer.isStandardSvgAttribute(obj, propertyName)
        || tagName === 'IMG' && propertyName === 'src'
        || tagName === 'A' && propertyName === 'href'
      ) {
        return new DataAttributeAccessor(this.lifecycle, obj, propertyName);
      }
      return new ElementPropertyAccessor(this.lifecycle, obj, propertyName);
    }

    return new PropertyAccessor(obj, propertyName);
  }

<<<<<<< HEAD
  public getArrayObserver(array: IObservedArray): ICollectionObserver<CollectionKind.array> {
    return getArrayObserver(this.lifecycle, array);
  }

  public getMapObserver(map: IObservedMap): ICollectionObserver<CollectionKind.map>  {
    return getMapObserver(this.lifecycle, map);
  }

  // tslint:disable-next-line:no-reserved-keywords
  public getSetObserver(set: IObservedSet): ICollectionObserver<CollectionKind.set>  {
    return getSetObserver(this.lifecycle, set);
=======
  public getArrayObserver(observedArray: IObservedArray): ICollectionObserver<CollectionKind.array> {
    return getArrayObserver(this.changeSet, observedArray);
  }

  public getMapObserver(observedMap: IObservedMap): ICollectionObserver<CollectionKind.map>  {
    return getMapObserver(this.changeSet, observedMap);
  }

  public getSetObserver(observedSet: IObservedSet): ICollectionObserver<CollectionKind.set>  {
    return getSetObserver(this.changeSet, observedSet);
>>>>>>> ca6d56c2
  }

  private getOrCreateObserversLookup(obj: IObservable): Record<string, AccessorOrObserver | IBindingTargetObserver> {
    return obj.$observers || this.createObserversLookup(obj);
  }

  private createObserversLookup(obj: IObservable): Record<string, IBindingTargetObserver> {
    const value: Record<string, IBindingTargetObserver> = {};
    if (!Reflect.defineProperty(obj, '$observers', {
      enumerable: false,
      configurable: false,
      writable: false,
      value: value
    })) {
      Reporter.write(0, obj);
    }
    return value;
  }

  private getAdapterObserver(obj: IObservable, propertyName: string, descriptor: PropertyDescriptor): IBindingTargetObserver | null {
    for (let i = 0, ii = this.adapters.length; i < ii; i++) {
      const adapter = this.adapters[i];
      const observer = adapter.getObserver(obj, propertyName, descriptor);
      if (observer) {
        return observer;
      }
    }
    return null;
  }

  private createPropertyObserver(obj: IObservable, propertyName: string): AccessorOrObserver {
    if (!(obj instanceof Object)) {
      return new PrimitiveObserver(obj, propertyName) as IBindingTargetAccessor;
    }

    let isNode: boolean;
    if (DOM.isNodeInstance(obj)) {
      if (propertyName === 'class') {
        return new ClassAttributeAccessor(this.lifecycle, obj);
      }

      if (propertyName === 'style' || propertyName === 'css') {
        return new StyleAttributeAccessor(this.lifecycle, <IHTMLElement>obj);
      }

      const tagName = obj['tagName'];
      const handler = this.eventManager.getElementHandler(obj, propertyName);
      if (propertyName === 'value' && tagName === 'SELECT') {
        return new SelectValueObserver(this.lifecycle, <ISelectElement>obj, handler, this);
      }

      if (propertyName === 'checked' && tagName === 'INPUT') {
        return new CheckedObserver(this.lifecycle, <IInputElement>obj, handler, this);
      }

      if (handler) {
        return new ValueAttributeObserver(this.lifecycle, obj, propertyName, handler);
      }

      const xlinkResult = /^xlink:(.+)$/.exec(propertyName);
      if (xlinkResult) {
        return new XLinkAttributeAccessor(this.lifecycle, <IHTMLElement>obj, propertyName, xlinkResult[1]);
      }

      if (propertyName === 'role'
        || /^\w+:|^data-|^aria-/.test(propertyName)
        || this.svgAnalyzer.isStandardSvgAttribute(obj, propertyName)) {
        return new DataAttributeAccessor(this.lifecycle, obj, propertyName);
      }
      isNode = true;
    }

    const tag = toStringTag.call(obj);
    switch (tag) {
      case '[object Array]':
        if (propertyName === 'length') {
          return this.getArrayObserver(<IObservedArray>obj).getLengthObserver();
        }
        return this.dirtyChecker.createProperty(obj, propertyName);
      case '[object Map]':
        if (propertyName === 'size') {
          return this.getMapObserver(<IObservedMap>obj).getLengthObserver();
        }
        return this.dirtyChecker.createProperty(obj, propertyName);
      case '[object Set]':
        if (propertyName === 'size') {
          return this.getSetObserver(<IObservedSet>obj).getLengthObserver();
        }
        return this.dirtyChecker.createProperty(obj, propertyName);
    }

    const descriptor = getPropertyDescriptor(obj, propertyName) as PropertyDescriptor & {
      // tslint:disable-next-line:no-reserved-keywords
      get: PropertyDescriptor['get'] & { getObserver(obj: IObservable): IBindingTargetObserver };
    };

    if (descriptor) {
      if (descriptor.get || descriptor.set) {
        if (descriptor.get && descriptor.get.getObserver) {
          return descriptor.get.getObserver(obj);
        }

        // attempt to use an adapter before resorting to dirty checking.
        const adapterObserver = this.getAdapterObserver(obj, propertyName, descriptor);
        if (adapterObserver) {
          return adapterObserver;
        }
        if (isNode) {
          // TODO: use MutationObserver
          return this.dirtyChecker.createProperty(obj, propertyName);
        }

        return createComputedObserver(this, this.dirtyChecker, this.lifecycle, obj, propertyName, descriptor);
      }
    }
    return new SetterObserver(obj, propertyName);
  }
}

export function getCollectionObserver(lifecycle: ILifecycle, collection: IObservedMap | IObservedSet | IObservedArray): CollectionObserver {
  switch (toStringTag.call(collection)) {
    case '[object Array]':
      return getArrayObserver(lifecycle, <IObservedArray>collection);
    case '[object Map]':
      return getMapObserver(lifecycle, <IObservedMap>collection);
    case '[object Set]':
      return getSetObserver(lifecycle, <IObservedSet>collection);
  }
  return null;
}<|MERGE_RESOLUTION|>--- conflicted
+++ resolved
@@ -117,30 +117,16 @@
     return new PropertyAccessor(obj, propertyName);
   }
 
-<<<<<<< HEAD
-  public getArrayObserver(array: IObservedArray): ICollectionObserver<CollectionKind.array> {
-    return getArrayObserver(this.lifecycle, array);
-  }
-
-  public getMapObserver(map: IObservedMap): ICollectionObserver<CollectionKind.map>  {
-    return getMapObserver(this.lifecycle, map);
-  }
-
-  // tslint:disable-next-line:no-reserved-keywords
-  public getSetObserver(set: IObservedSet): ICollectionObserver<CollectionKind.set>  {
-    return getSetObserver(this.lifecycle, set);
-=======
   public getArrayObserver(observedArray: IObservedArray): ICollectionObserver<CollectionKind.array> {
-    return getArrayObserver(this.changeSet, observedArray);
+    return getArrayObserver(this.lifecycle, observedArray);
   }
 
   public getMapObserver(observedMap: IObservedMap): ICollectionObserver<CollectionKind.map>  {
-    return getMapObserver(this.changeSet, observedMap);
+    return getMapObserver(this.lifecycle, observedMap);
   }
 
   public getSetObserver(observedSet: IObservedSet): ICollectionObserver<CollectionKind.set>  {
-    return getSetObserver(this.changeSet, observedSet);
->>>>>>> ca6d56c2
+    return getSetObserver(this.lifecycle, observedSet);
   }
 
   private getOrCreateObserversLookup(obj: IObservable): Record<string, AccessorOrObserver | IBindingTargetObserver> {
