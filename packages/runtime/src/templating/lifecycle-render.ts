--- conflicted
+++ resolved
@@ -1,10 +1,4 @@
-<<<<<<< HEAD
 import { all, Decoratable, Decorated, DI, IContainer, IDisposable, IIndexable, Immutable, ImmutableArray, inject, IRegistry, IResolver, Omit, PLATFORM, Registration, Reporter, Writable } from '@aurelia/kernel';
-=======
-import { all, Constructable, Decoratable, Decorated, DI, IContainer, IDisposable, IIndexable, Immutable, ImmutableArray, inject, IRegistry, IResolver, Omit, PLATFORM, Registration, Reporter, Writable } from '@aurelia/kernel';
-import { Interpolation } from '../binding/ast';
-import { Binding } from '../binding/binding';
->>>>>>> 431aafa5
 import { Scope } from '../binding/binding-context';
 import { Observer } from '../binding/property-observation';
 import { subscriberCollection } from '../binding/subscriber-collection';
@@ -796,151 +790,8 @@
 
       for (let i = 0, ii = surrogateInstructions.length; i < ii; ++i) {
         const current = surrogateInstructions[i];
-<<<<<<< HEAD
         instructionRenderers[current.type].render(context, renderable, host, current, parts);
-=======
-        (this as any)[current.type](renderable, host, current, parts);
       }
     }
   }
-
-  public hydrateElementInstance(renderable: IRenderable, target: INode, instruction: Immutable<IHydrateElementInstruction>, component: ICustomElement): void {
-    const childInstructions = instruction.instructions;
-
-    component.$hydrate(this.renderingEngine, target, instruction);
-
-    for (let i = 0, ii = childInstructions.length; i < ii; ++i) {
-      const current = childInstructions[i];
-      const currentType = current.type;
-
-      (this as any)[currentType](renderable, component, current);
-    }
-
-    addBindable(renderable, component);
-    addAttachable(renderable, component);
-  }
-
-  public [TargetedInstructionType.textBinding](renderable: IRenderable, target: any, instruction: Immutable<ITextBindingInstruction>): void {
-    const next = target.nextSibling;
-    DOM.treatAsNonWhitespace(next);
-    DOM.remove(target);
-    const $from = instruction.from as any;
-    const expr = ($from.$kind ? $from : this.parser.parse($from, BindingType.Interpolation)) as Interpolation;
-    if (expr.isMulti) {
-      addBindable(renderable, new MultiInterpolationBinding(this.observerLocator, expr, next, 'textContent', BindingMode.toView, this.context));
-    } else {
-      addBindable(renderable, new InterpolationBinding(expr.firstExpression, expr, next, 'textContent', BindingMode.toView, this.observerLocator, this.context, true));
-    }
-  }
-
-  public [TargetedInstructionType.interpolation](renderable: IRenderable, target: any, instruction: Immutable<IInterpolationInstruction>): void {
-    const $from = instruction.from as any;
-    const expr = ($from.$kind ? $from : this.parser.parse($from, BindingType.Interpolation)) as Interpolation;
-    if (expr.isMulti) {
-      addBindable(renderable, new MultiInterpolationBinding(this.observerLocator, expr, target, instruction.to, BindingMode.toView, this.context));
-    } else {
-      addBindable(renderable, new InterpolationBinding(expr.firstExpression, expr, target, instruction.to, BindingMode.toView, this.observerLocator, this.context, true));
-    }
-  }
-
-  public [TargetedInstructionType.propertyBinding](renderable: IRenderable, target: any, instruction: Immutable<IPropertyBindingInstruction>): void {
-    const $from = instruction.from as any;
-    addBindable(renderable, new Binding($from.$kind ? $from : this.parser.parse($from, BindingType.IsPropertyCommand | instruction.mode), target, instruction.to, instruction.mode, this.observerLocator, this.context));
-  }
-
-  public [TargetedInstructionType.iteratorBinding](renderable: IRenderable, target: any, instruction: Immutable<IIteratorBindingInstruction>): void {
-    const $from = instruction.from as any;
-    addBindable(renderable, new Binding($from.$kind ? $from : this.parser.parse($from, BindingType.ForCommand), target, instruction.to, BindingMode.toView, this.observerLocator, this.context));
-  }
-
-  public [TargetedInstructionType.listenerBinding](renderable: IRenderable, target: any, instruction: Immutable<IListenerBindingInstruction>): void {
-    const $from = instruction.from as any;
-    addBindable(renderable, new Listener(instruction.to, instruction.strategy, $from.$kind ? $from : this.parser.parse($from, BindingType.IsEventCommand | (instruction.strategy + BindingType.DelegationStrategyDelta)), target, instruction.preventDefault, this.eventManager, this.context));
-  }
-
-  public [TargetedInstructionType.callBinding](renderable: IRenderable, target: any, instruction: Immutable<ICallBindingInstruction>): void {
-    const $from = instruction.from as any;
-    addBindable(renderable, new Call($from.$kind ? $from : this.parser.parse($from, BindingType.CallCommand), target, instruction.to, this.observerLocator, this.context));
-  }
-
-  public [TargetedInstructionType.refBinding](renderable: IRenderable, target: any, instruction: Immutable<IRefBindingInstruction>): void {
-    const $from = instruction.from as any;
-    addBindable(renderable, new Ref($from.$kind ? $from : this.parser.parse($from, BindingType.IsRef), target, this.context));
-  }
-
-  public [TargetedInstructionType.stylePropertyBinding](renderable: IRenderable, target: any, instruction: Immutable<IStylePropertyBindingInstruction>): void {
-    const $from = instruction.from as any;
-    addBindable(renderable, new Binding($from.$kind ? $from : this.parser.parse($from, BindingType.IsPropertyCommand | BindingMode.toView), target.style, instruction.to, BindingMode.toView, this.observerLocator, this.context));
-  }
-
-  public [TargetedInstructionType.setProperty](renderable: IRenderable, target: any, instruction: Immutable<ISetPropertyInstruction>): void {
-    target[instruction.to] = instruction.value;
-  }
-
-  public [TargetedInstructionType.setAttribute](renderable: IRenderable, target: any, instruction: Immutable<ISetAttributeInstruction>): void {
-    DOM.setAttribute(target, instruction.to, instruction.value);
-  }
-
-  public [TargetedInstructionType.hydrateElement](renderable: IRenderable, target: any, instruction: Immutable<IHydrateElementInstruction>): void {
-    const context = this.context;
-    const operation = context.beginComponentOperation(renderable, target, instruction, null, null, target, true);
-    const component = context.get<ICustomElement>(customElementKey(instruction.res));
-
-    this.hydrateElementInstance(renderable, target, instruction, component);
-    operation.dispose();
-  }
-
-  public [TargetedInstructionType.hydrateAttribute](renderable: IRenderable, target: any, instruction: Immutable<IHydrateAttributeInstruction>): void {
-    const childInstructions = instruction.instructions;
-    const context = this.context;
-
-    const operation = context.beginComponentOperation(renderable, target, instruction);
-    const component = context.get<ICustomAttribute>(customAttributeKey(instruction.res));
-    component.$hydrate(this.renderingEngine);
-
-    for (let i = 0, ii = childInstructions.length; i < ii; ++i) {
-      const current = childInstructions[i];
-      (this as any)[current.type](renderable, component, current);
-    }
-
-    addBindable(renderable, component);
-    addAttachable(renderable, component);
-
-    operation.dispose();
-  }
-
-  public [TargetedInstructionType.hydrateTemplateController](renderable: IRenderable, target: any, instruction: Immutable<IHydrateTemplateController>, parts?: TemplatePartDefinitions): void {
-    const childInstructions = instruction.instructions;
-    const factory = this.renderingEngine.getViewFactory(instruction.def, this.context);
-    const context = this.context;
-    const operation = context.beginComponentOperation(renderable, target, instruction, factory, parts, DOM.convertToRenderLocation(target), false);
-
-    const component = context.get<ICustomAttribute>(customAttributeKey(instruction.res));
-    component.$hydrate(this.renderingEngine);
-
-    if (instruction.link) {
-      (component as any).link(renderable.$attachableTail);
-    }
-
-    for (let i = 0, ii = childInstructions.length; i < ii; ++i) {
-      const current = childInstructions[i];
-      (this as any)[current.type](renderable, component, current);
-    }
-
-    addBindable(renderable, component);
-    addAttachable(renderable, component);
-
-    operation.dispose();
-  }
-
-  public [TargetedInstructionType.renderStrategy](renderable: IRenderable, target: any, instruction: Immutable<IRenderStrategyInstruction>): void {
-    const strategyName = instruction.name;
-    if (this[strategyName] === undefined) {
-      const strategy = this.context.get<IRenderStrategy>(RenderStrategyResource.keyFrom(strategyName));
-      if (strategy === null || strategy === undefined) {
-        throw new Error(`Unknown renderStrategy "${strategyName}"`);
->>>>>>> 431aafa5
-      }
-    }
-  }
 }