/* eslint-disable eqeqeq, compat/compat */
import {
  Constructable,
  IIndexable,
  emptyArray,
  isArrayIndex,
  IServiceLocator
} from '@aurelia/kernel';
import {
  IBindingContext,
  IBindingTargetObserver,
  ICollectionSubscribable,
  ILifecycle,
  IObservable,
  ISubscribable,
  ISubscriber,
  Collection,
  ICollectionObserver,
  CollectionKind,
  LifecycleFlags,
  ISubscriberCollection,
  ICollectionSubscriber,
} from '../observation';
import { IDirtyChecker } from './dirty-checker';
import { IObserverLocator } from './observer-locator';
import { subscriberCollection, collectionSubscriberCollection } from './subscriber-collection';
import { IWatcher, enterWatcher, exitWatcher } from './watcher-switcher';
import { connectable, IConnectableBinding } from '../binding/connectable';
import { IWatcherCallback } from './watch';
import { ExpressionKind, IsBindingBehavior } from '../binding/ast';
import { getProxyOrSelf, getRawOrSelf } from './proxy-observation';
import { Scope } from './binding-context';
<<<<<<< HEAD
import { defineHiddenProp, ensureProto, isArray, isMap, isSet } from '../utilities-objects';
=======
>>>>>>> d4d463b9

export interface ComputedOverrides {
  // Indicates that a getter doesn't need to re-calculate its dependencies after the first observation.
  static?: boolean;

  // Indicates that the getter of a getter/setter pair can change its value based on side-effects outside the setter.
  volatile?: boolean;
}

export type ComputedLookup = { computed?: Record<string, ComputedOverrides> };

export function computed(config: ComputedOverrides): PropertyDecorator {
  return function (target: Constructable & ComputedLookup, key: string): void {
    /**
     * The 'computed' property defined on prototype needs to be non-enumerable to prevent getting this in loops,
     * iterating over object properties, such as for..in.
     *
     * The 'value' of the property should not have any prototype. Otherwise if by mistake the target passed
     * here is `Object`, then we are in soup. Because then every instance of `Object` will have the `computed`
     * property, including the `value` (in the descriptor of the property), when assigned `{}`. This might
     * lead to infinite recursion for the cases as mentioned above.
     */
    if (target.computed == null) {
      Reflect.defineProperty(target, 'computed', {
        writable: true,
        configurable: true,
        enumerable: false,
        value: Object.create(null)
      });
    }
    // eslint-disable-next-line @typescript-eslint/no-unnecessary-type-assertion
    target.computed![key] = config;
  } as PropertyDecorator;
}

const computedOverrideDefaults: ComputedOverrides = { static: false, volatile: false };

/* @internal */
export function createComputedObserver(
  flags: LifecycleFlags,
  observerLocator: IObserverLocator,
  dirtyChecker: IDirtyChecker,
  lifecycle: ILifecycle,
  instance: IObservable,
  propertyName: string,
  descriptor: PropertyDescriptor): IBindingTargetObserver {

  if (descriptor.configurable === false) {
    return dirtyChecker.createProperty(instance, propertyName);
  }

  if (descriptor.get != null) {
    const { constructor: { prototype: { computed: givenOverrides } } }: IObservable & { constructor: { prototype: ComputedLookup } } = instance;
    // eslint-disable-next-line @typescript-eslint/strict-boolean-expressions, @typescript-eslint/no-unnecessary-type-assertion
    const overrides: ComputedOverrides = givenOverrides && givenOverrides![propertyName] || computedOverrideDefaults;

    if (descriptor.set != null) {
      if (overrides.volatile) {
        return new GetterObserver(flags, overrides, instance, propertyName, descriptor, observerLocator);
      }
      return new CustomSetterObserver(instance, propertyName, descriptor);
    }
    return new GetterObserver(flags, overrides, instance, propertyName, descriptor, observerLocator);
  }
  throw new Error(`You cannot observe a setter only property: '${propertyName}'`);
}

export interface CustomSetterObserver extends IBindingTargetObserver { }

// Used when the getter is dependent solely on changes that happen within the setter.
@subscriberCollection()
export class CustomSetterObserver implements CustomSetterObserver {
  public currentValue: unknown = void 0;
  public oldValue: unknown = void 0;

  private observing: boolean = false;

  public constructor(
    public readonly obj: IObservable & IIndexable,
    public readonly propertyKey: string,
    private readonly descriptor: PropertyDescriptor,
  ) { }

  public setValue(newValue: unknown): void {
    // eslint-disable-next-line @typescript-eslint/no-non-null-assertion, @typescript-eslint/no-unnecessary-type-assertion
    this.descriptor.set!.call(this.obj, newValue); // Non-null is implied because descriptors without setters won't end up here
    if (this.currentValue !== newValue) {
      this.oldValue = this.currentValue;
      this.currentValue = newValue;
      this.callSubscribers(newValue, this.oldValue, LifecycleFlags.updateTarget);
    }
  }

  public subscribe(subscriber: ISubscriber): void {
    if (!this.observing) {
      this.convertProperty();
    }
    this.addSubscriber(subscriber);
  }

  public unsubscribe(subscriber: ISubscriber): void {
    this.removeSubscriber(subscriber);
  }

  public convertProperty(): void {
    this.observing = true;
    this.currentValue = this.obj[this.propertyKey];

    const set = (newValue: unknown): void => { this.setValue(newValue); };
    Reflect.defineProperty(this.obj, this.propertyKey, { set, get: this.descriptor.get });
  }
}

export interface GetterObserver extends IBindingTargetObserver { }

// Used when there is no setter, and the getter is dependent on other properties of the object;
// Used when there is a setter but the value of the getter can change based on properties set outside of the setter.
@subscriberCollection()
export class GetterObserver implements GetterObserver {
  public currentValue: unknown = void 0;
  public oldValue: unknown = void 0;

  private readonly proxy: ProxyHandler<object>;
  private readonly propertyDeps: ISubscribable[] = [];
  private readonly collectionDeps: ICollectionSubscribable[] = [];
  private subscriberCount: number = 0;
  private isCollecting: boolean = false;

  public constructor(
    flags: LifecycleFlags,
    private readonly overrides: ComputedOverrides,
    public readonly obj: IObservable,
    public readonly propertyKey: string,
    private readonly descriptor: PropertyDescriptor,
    observerLocator: IObserverLocator,
  ) {
    this.proxy = new Proxy(obj, createGetterTraps(flags, observerLocator, this));

    const get = (): unknown => this.getValue();
    Reflect.defineProperty(obj, propertyKey, { get, set: descriptor.set });
  }

  public addPropertyDep(subscribable: ISubscribable): void {
    if (!this.propertyDeps.includes(subscribable)) {
      this.propertyDeps.push(subscribable);
    }
  }

  public addCollectionDep(subscribable: ICollectionSubscribable): void {
    if (!this.collectionDeps.includes(subscribable)) {
      this.collectionDeps.push(subscribable);
    }
  }

  public getValue(): unknown {
    if (this.subscriberCount > 0 || this.isCollecting) {
      // eslint-disable-next-line @typescript-eslint/no-non-null-assertion
      this.currentValue = Reflect.apply(this.descriptor.get!, this.proxy, emptyArray); // Non-null is implied because descriptors without getters won't end up here
    } else {
      // eslint-disable-next-line @typescript-eslint/no-non-null-assertion
      this.currentValue = Reflect.apply(this.descriptor.get!, this.obj, emptyArray); // Non-null is implied because descriptors without getters won't end up here
    }
    return this.currentValue;
  }

  public subscribe(subscriber: ISubscriber): void {
    this.addSubscriber(subscriber);
    if (++this.subscriberCount === 1) {
      this.getValueAndCollectDependencies(true);
    }
  }

  public unsubscribe(subscriber: ISubscriber): void {
    this.removeSubscriber(subscriber);
    if (--this.subscriberCount === 0) {
      this.unsubscribeAllDependencies();
    }
  }

  public handleChange(): void {
    const oldValue = this.currentValue;
    const newValue = this.getValueAndCollectDependencies(false);
    if (oldValue !== newValue) {
      this.callSubscribers(newValue, oldValue, LifecycleFlags.updateTarget);
    }
  }

  public handleCollectionChange(): void {
    const oldValue = this.currentValue;
    const newValue = this.getValueAndCollectDependencies(false);
    if (oldValue !== newValue) {
      this.callSubscribers(newValue, oldValue, LifecycleFlags.updateTarget);
    }
  }

  public getValueAndCollectDependencies(requireCollect: boolean): unknown {
    const dynamicDependencies = !this.overrides.static || requireCollect;

    if (dynamicDependencies) {
      this.unsubscribeAllDependencies();
      this.isCollecting = true;
    }

    this.currentValue = this.getValue();

    if (dynamicDependencies) {
      this.propertyDeps.forEach(x => { x.subscribe(this); });
      this.collectionDeps.forEach(x => { x.subscribeToCollection(this); });
      this.isCollecting = false;
    }

    return this.currentValue;
  }

  public doNotCollect(target: IObservable | IBindingContext, key: PropertyKey, receiver?: unknown): boolean {
    return !this.isCollecting
      || key === '$observers'
      || key === '$synthetic'
      || key === 'constructor';
  }

  private unsubscribeAllDependencies(): void {
    this.propertyDeps.forEach(x => { x.unsubscribe(this); });
    this.propertyDeps.length = 0;
    this.collectionDeps.forEach(x => { x.unsubscribeFromCollection(this); });
    this.collectionDeps.length = 0;
  }
}

const toStringTag = Object.prototype.toString;

/**
 * _@param observer The owning observer of current evaluation, will subscribe to all observers created via proxy
 */
function createGetterTraps(flags: LifecycleFlags, observerLocator: IObserverLocator, observer: GetterObserver): ProxyHandler<object> {
  return {
    get: function (target: IObservable | IBindingContext, key: PropertyKey, receiver?: unknown): unknown {
      if (observer.doNotCollect(target, key, receiver)) {
        return Reflect.get(target, key, receiver);
      }

      // The length and iterator properties need to be invoked on the original object
      // (for Map and Set at least) or they will throw.
      switch (toStringTag.call(target)) {
        case '[object Array]':
          if (key === 'length' || isArrayIndex(key)) {
            observer.addCollectionDep(observerLocator.getArrayObserver(flags, target as unknown[]));
            return proxyOrValue(flags, target, key, observerLocator, observer);
          }
          break;
        case '[object Map]':
          if (key === 'size') {
            observer.addCollectionDep(observerLocator.getMapObserver(flags, target as Map<unknown, unknown>));
            return Reflect.get(target, key, target);
          }
          break;
        case '[object Set]':
          if (key === 'size') {
            observer.addCollectionDep(observerLocator.getSetObserver(flags, target as Set<unknown>));
            return Reflect.get(target, key, target);
          }
          break;
      }
      observer.addPropertyDep(observerLocator.getObserver(flags, target, key as string) as IBindingTargetObserver);

      return proxyOrValue(flags, target, key, observerLocator, observer);
    }
  };
}

/**
 * _@param observer The owning observer of current evaluation, will subscribe to all observers created via proxy
 */
function proxyOrValue(flags: LifecycleFlags, target: object, key: PropertyKey, observerLocator: IObserverLocator, observer: GetterObserver): ProxyHandler<object> {
  const value = Reflect.get(target, key, target);
  if (typeof value !== 'object' || typeof value === 'function' || value === null) {
    return value;
  }
  return new Proxy(value, createGetterTraps(flags, observerLocator, observer));
}

interface IWatcherImpl extends IWatcher, IConnectableBinding, ISubscriber, ICollectionSubscriber {
  id: number;
  observers: Map<ICollectionObserver<CollectionKind>, number>;
  readonly useProxy: boolean;
  unobserveCollection(all?: boolean): void;
}

function watcherImpl(): ClassDecorator;
function watcherImpl(klass?: Constructable<IWatcher>): void;
function watcherImpl(klass?: Constructable<IWatcher>): ClassDecorator | void {
  return klass == null ? watcherImplDecorator as ClassDecorator : watcherImplDecorator(klass);
}

function watcherImplDecorator(klass: Constructable<IWatcher>) {
  const proto = klass.prototype as IWatcher;
  connectable()(klass);
  subscriberCollection()(klass);
  collectionSubscriberCollection()(klass);

  ensureProto(proto, 'observe', observe);
  ensureProto(proto, 'observeCollection', observeCollection);
  ensureProto(proto, 'observeLength', observeLength);

  defineHiddenProp(proto as IWatcherImpl, 'unobserveCollection', unobserveCollection);
}

function observe(this: IWatcherImpl, obj: object, key: PropertyKey): void {
  const observer = this.observerLocator.getObserver(LifecycleFlags.none, obj, key as string) as IBindingTargetObserver;
  this.addObserver(observer);
}

function observeCollection(this: IWatcherImpl, collection: Collection): void {
  const obs = getCollectionObserver(this.observerLocator, collection);
  this.observers.set(obs, this.version);
  obs.subscribeToCollection(this);
}

function observeLength(this: IWatcherImpl, collection: Collection): void {
  getCollectionObserver(this.observerLocator, collection).getLengthObserver().subscribe(this);
}

function unobserveCollection(this: IWatcherImpl, all?: boolean): void {
  const version = this.version;
  const observers = this.observers;
  observers.forEach((v, o) => {
    if (all || v !== version) {
      o.unsubscribeFromCollection(this);
      observers.delete(o);
    }
  });
}

function getCollectionObserver(observerLocator: IObserverLocator, collection: Collection): ICollectionObserver<CollectionKind> {
  let observer: ICollectionObserver<CollectionKind>;
  if (isArray(collection)) {
    observer = observerLocator.getArrayObserver(LifecycleFlags.none, collection);
  } else if (isSet(collection)) {
    observer = observerLocator.getSetObserver(LifecycleFlags.none, collection);
  } else if (isMap(collection)) {
    observer = observerLocator.getMapObserver(LifecycleFlags.none, collection);
  } else {
    throw new Error('Unrecognised collection type.');
  }
  return observer;
}

export interface ComputedObserver extends IWatcherImpl, IConnectableBinding, ISubscriberCollection {}

@watcherImpl
export class ComputedObserver implements IWatcherImpl {

  public static create(obj: object, key: PropertyKey, descriptor: PropertyDescriptor, useProxy: boolean): ComputedObserver {
    const getter = descriptor.get!;
    const setter = descriptor.set;
    const observer = new ComputedObserver(obj, getter, setter, useProxy);
    Reflect.defineProperty(obj, key, {
      enumerable: descriptor.enumerable,
      writable: true,
      configurable: true,
      get: () => observer.getValue(),
      set: (v) => observer.setValue(v, LifecycleFlags.none),
    });

    return observer;
  }

  public observers: Map<ICollectionObserver<CollectionKind>, number> = new Map();

  /**
   * @internal
   */
  private subscriberCount: number = 0;
  // todo: maybe use a counter allow recursive call to a certain level
  /**
   * @internal
   */
  private running: boolean = false;
  private value: unknown = void 0;

  private isDirty: boolean = false;

  public constructor(
    public readonly obj: object,
    public readonly get: (watcher: IWatcher) => unknown,
    public readonly set: undefined | ((v: unknown) => void),
    public readonly useProxy: boolean,
  ) {
    connectable.assignIdTo(this);
  }

  public getValue() {
    if (this.isDirty) {
      this.compute();
    }
    return this.value;
  }

  public setValue(v: unknown, flags: LifecycleFlags): void {
    if (typeof this.set === 'function' && v !== this.value) {
      const oldValue = this.value;
      this.set.call(this.obj, v);
      if (!this.useProxy) {
        this.isDirty = true;
        this.callSubscribers(this.getValue(), oldValue, flags);
        this.isDirty = false;
      }
    }
  }

  public handleChange(): void {
    this.isDirty = true;
    if (this.observerSlots > 0) {
      this.run();
    }
  }

  public handleCollectionChange(): void {
    this.isDirty = true;
    if (this.observerSlots > 0) {
      this.run();
    }
  }

  public subscribe(subscriber: ISubscriber): void {
    if (this.addSubscriber(subscriber) && ++this.subscriberCount === 1) {
      this.compute();
      this.isDirty = false;
    }
  }

  public unsubscribe(subscriber: ISubscriber): void {
    if (this.removeSubscriber(subscriber) && --this.subscriberCount === 0) {
      this.isDirty = true;
      this.unobserve(true);
      this.unobserveCollection(true);
    }
  }

  private run(): void {
    if (!this.isBound || this.running) {
      return;
    }
    const oldValue = this.value;
    const newValue = this.compute();

    if (!Object.is(newValue, oldValue)) {
      // should optionally queue
      this.callSubscribers(newValue, oldValue, LifecycleFlags.none);
    }
  }

  private compute(): unknown {
    this.running = true;
    this.version++;
    try {
      enterWatcher(this);
      this.value = getRawOrSelf(this.get.call(this.useProxy ? getProxyOrSelf(this.obj) : this.obj, this));
    } finally {
      exitWatcher(this);
      this.unobserve(false);
      this.unobserveCollection(false);
      this.running = false;
    }
    return this.value;
  }
}

// watchers (Computed & Expression) are basically binding,
// they are treated as special and setup before all other bindings

export interface ComputedWatcher extends IWatcherImpl, IConnectableBinding { }

@watcherImpl
export class ComputedWatcher implements IWatcher {

  /**
   * @internal
   */
  public observers: Map<ICollectionObserver<CollectionKind>, number> = new Map();

  // todo: maybe use a counter allow recursive call to a certain level
  private running: boolean = false;
  private value: unknown = void 0;

  public isBound: boolean = false;

  public constructor(
    public readonly obj: IObservable,
    public readonly observerLocator: IObserverLocator,
    public readonly get: (obj: object, watcher: IWatcher) => unknown,
    private readonly cb: IWatcherCallback<object>,
    public readonly useProxy: boolean,
  ) {
    connectable.assignIdTo(this);
  }

  public handleChange(): void {
    this.run();
  }

  public handleCollectionChange(): void {
    this.run();
  }

  public $bind(): void {
    if (this.isBound) {
      return;
    }
    this.isBound = true;
    this.compute();
  }

  public $unbind(): void {
    if (!this.isBound) {
      return;
    }
    this.isBound = false;
    this.unobserve(true);
    this.unobserveCollection(true);
  }

  private run(): void {
    if (!this.isBound || this.running) {
      return;
    }
    const obj = this.obj;
    const oldValue = this.value;
    const newValue = this.compute();

    if (!Object.is(newValue, oldValue)) {
      // should optionally queue
      this.cb.call(obj, newValue, oldValue, obj);
    }
  }

  private compute(): unknown {
    this.running = true;
    this.version++;
    try {
      enterWatcher(this);
      this.value = getRawOrSelf(this.get.call(void 0, this.useProxy ? getProxyOrSelf(this.obj) : this.obj, this));
    } finally {
      exitWatcher(this);
      this.unobserve(false);
      this.unobserveCollection(false);
      this.running = false;
    }
    return this.value;
  }
<<<<<<< HEAD
=======

  private forCollection(collection: Collection): ICollectionObserver<CollectionKind> {
    const obsLocator = this.observerLocator;
    let observer: ICollectionObserver<CollectionKind>;
    if (collection instanceof Array) {
      observer = obsLocator.getArrayObserver(LifecycleFlags.none, collection);
    } else if (collection instanceof Set) {
      observer = obsLocator.getSetObserver(LifecycleFlags.none, collection);
    } else if (collection instanceof Map) {
      observer = obsLocator.getMapObserver(LifecycleFlags.none, collection);
    } else {
      throw new Error('Unrecognised collection type.');
    }
    return observer;
  }

  private unobserveCollection(all: boolean): void {
    const version = this.version;
    const observers = this.observers;
    observers.forEach((v, o) => {
      if (all || v !== version) {
        o.unsubscribeFromCollection(this);
        observers.delete(o);
      }
    });
  }
>>>>>>> d4d463b9
}

/**
 * @internal The interface describes methods added by `connectable` & `subscriberCollection` decorators
 */
export interface ExpressionWatcher extends IConnectableBinding { }

@connectable()
export class ExpressionWatcher implements IConnectableBinding {
  /**
   * @internal
   */
  private value: unknown;
  /**
   * @internal
   */
  private readonly obj: object;

  public isBound: boolean = false;

  public constructor(
    public scope: Scope,
    public locator: IServiceLocator,
    public observerLocator: IObserverLocator,
    private readonly expression: IsBindingBehavior,
    private readonly callback: IWatcherCallback<object>,
  ) {
    this.obj = scope.bindingContext;
    connectable.assignIdTo(this);
  }

  public handleChange(value: unknown): void {
    const expr = this.expression;
    const obj = this.obj;
    const oldValue = this.value;
    const canOptimize = expr.$kind === ExpressionKind.AccessScope && this.observerSlots === 1;
    if (!canOptimize) {
      this.version++;
      value = expr.evaluate(0, this.scope, null, this.locator, this);
      this.unobserve(false);
    }
    if (!Object.is(value, oldValue)) {
      this.value = value;
      // should optionally queue for batch synchronous
      this.callback.call(obj, value, oldValue, obj);
    }
  }

  public $bind(): void {
    if (this.isBound) {
      return;
    }
    this.isBound = true;
    this.version++;
    this.value = this.expression.evaluate(LifecycleFlags.none, this.scope, null, this.locator, this);
    this.unobserve(false);
  }

  public $unbind(): void {
    if (!this.isBound) {
      return;
    }
    this.isBound = false;
    this.unobserve(true);
    this.value = void 0;
  }
}<|MERGE_RESOLUTION|>--- conflicted
+++ resolved
@@ -30,10 +30,7 @@
 import { ExpressionKind, IsBindingBehavior } from '../binding/ast';
 import { getProxyOrSelf, getRawOrSelf } from './proxy-observation';
 import { Scope } from './binding-context';
-<<<<<<< HEAD
-import { defineHiddenProp, ensureProto, isArray, isMap, isSet } from '../utilities-objects';
-=======
->>>>>>> d4d463b9
+import { defineHiddenProp, ensureProto } from '../utilities-objects';
 
 export interface ComputedOverrides {
   // Indicates that a getter doesn't need to re-calculate its dependencies after the first observation.
@@ -369,11 +366,11 @@
 
 function getCollectionObserver(observerLocator: IObserverLocator, collection: Collection): ICollectionObserver<CollectionKind> {
   let observer: ICollectionObserver<CollectionKind>;
-  if (isArray(collection)) {
+  if (collection instanceof Array) {
     observer = observerLocator.getArrayObserver(LifecycleFlags.none, collection);
-  } else if (isSet(collection)) {
+  } else if (collection instanceof Set) {
     observer = observerLocator.getSetObserver(LifecycleFlags.none, collection);
-  } else if (isMap(collection)) {
+  } else if (collection instanceof Map) {
     observer = observerLocator.getMapObserver(LifecycleFlags.none, collection);
   } else {
     throw new Error('Unrecognised collection type.');
@@ -584,35 +581,6 @@
     }
     return this.value;
   }
-<<<<<<< HEAD
-=======
-
-  private forCollection(collection: Collection): ICollectionObserver<CollectionKind> {
-    const obsLocator = this.observerLocator;
-    let observer: ICollectionObserver<CollectionKind>;
-    if (collection instanceof Array) {
-      observer = obsLocator.getArrayObserver(LifecycleFlags.none, collection);
-    } else if (collection instanceof Set) {
-      observer = obsLocator.getSetObserver(LifecycleFlags.none, collection);
-    } else if (collection instanceof Map) {
-      observer = obsLocator.getMapObserver(LifecycleFlags.none, collection);
-    } else {
-      throw new Error('Unrecognised collection type.');
-    }
-    return observer;
-  }
-
-  private unobserveCollection(all: boolean): void {
-    const version = this.version;
-    const observers = this.observers;
-    observers.forEach((v, o) => {
-      if (all || v !== version) {
-        o.unsubscribeFromCollection(this);
-        observers.delete(o);
-      }
-    });
-  }
->>>>>>> d4d463b9
 }
 
 /**
