import {
  compareNumber,
  IContainer,
  Key,
  nextId,
  PLATFORM,
  Registration,
} from '@aurelia/kernel';
import { ForOfStatement } from '../../binding/ast';
import { PropertyBinding } from '../../binding/property-binding';
import {
  HooksDefinition,
  IAttributeDefinition,
} from '../../definitions';
import {
  INode,
  IRenderLocation
} from '../../dom';
import {
  BindingMode,
  BindingStrategy,
  LifecycleFlags as LF,
  State,
} from '../../flags';
import {
  IController,
  IViewFactory,
} from '../../lifecycle';
import {
  AggregateContinuationTask,
  ContinuationTask,
  ILifecycleTask,
  LifecycleTask,
} from '../../lifecycle-task';
import {
  CollectionObserver,
  IndexMap,
  InlineObserversLookup,
  IObservable,
  IObservedArray,
  IOverrideContext,
  IScope,
  ObservedCollection,
} from '../../observation';
import {
  applyMutationsToIndices,
  synchronizeIndices,
} from '../../observation/array-observer';
import {
  BindingContext,
  Scope
} from '../../observation/binding-context';
import { getCollectionObserver } from '../../observation/observer-locator';
import { Bindable } from '../../templating/bindable';
import {
  CustomAttribute,
  ICustomAttributeResource,
} from '../custom-attribute';

type Items<C extends ObservedCollection = IObservedArray> = C | undefined;

const isMountedOrAttached = State.isMounted | State.isAttached;
const isMountedOrAttachedOrAttaching = isMountedOrAttached | State.isAttaching;
const isMountedOrAttachedOrDetaching = isMountedOrAttached | State.isDetaching;
const isMountedOrAttachedOrDetachingOrAttaching = isMountedOrAttachedOrDetaching | State.isAttaching;

export class Repeat<C extends ObservedCollection = IObservedArray, T extends INode = INode> implements IObservable {

  public get items(): Items<C> {
    return this._items;
  }
  public set items(newValue: Items<C>) {
    const oldValue = this._items;
    if (oldValue !== newValue) {
      this._items = newValue;
      this.itemsChanged(this.$controller.flags);
    }
  }
  public static readonly inject: readonly Key[] = [IRenderLocation, IController, IViewFactory];

  public static readonly kind: ICustomAttributeResource = CustomAttribute;
  public static readonly description: Required<IAttributeDefinition> = Object.freeze({
    name: 'repeat',
    aliases: PLATFORM.emptyArray as typeof PLATFORM.emptyArray & string[],
    defaultBindingMode: BindingMode.toView,
    isTemplateController: true,
    bindables: Object.freeze(Bindable.for({ bindables: ['items'] }).get()),
    strategy: BindingStrategy.getterSetter,
    hooks: Object.freeze(new HooksDefinition(Repeat.prototype)),
  });

  public readonly id: number;

  public readonly $observers: InlineObserversLookup<this> = Object.freeze({
    items: this,
  });

  public forOf!: ForOfStatement;
  public hasPendingInstanceMutation: boolean;
  public local!: string;
  public location: IRenderLocation<T>;
  public observer?: CollectionObserver;
  public renderable: IController<T>;
  public factory: IViewFactory<T>;
  public views: IController<T>[];
  public key?: string;
  public readonly noProxy: true;

  public $controller!: IController<T>; // This is set by the controller after this instance is constructed

  private task: ILifecycleTask;

  private _items: Items<C>;

<<<<<<< HEAD
  private normalizedItems?: IObservedArray;

  constructor(
=======
  public constructor(
>>>>>>> 0d71f99b
    location: IRenderLocation<T>,
    renderable: IController<T>,
    factory: IViewFactory<T>
  ) {
    this.id = nextId('au$component');

    this.factory = factory;
    this.hasPendingInstanceMutation = false;
    this.location = location;
    this.observer = void 0;
    this.renderable = renderable;
    this.views = [];
    this.key = void 0;
    this.noProxy = true;
    this.normalizedItems = void 0;

    this.task = LifecycleTask.done;
  }

  public static register(container: IContainer): void {
    container.register(Registration.transient('custom-attribute:repeat', this));
    container.register(Registration.transient(this, this));
  }

  public binding(flags: LF): ILifecycleTask {
    this.checkCollectionObserver(flags);
    const bindings = this.renderable.bindings as PropertyBinding[];
    const { length } = bindings;
    let binding: PropertyBinding;
    for (let i = 0; i < length; ++i) {
      binding = bindings[i];
      if (binding.target === this && binding.targetProperty === 'items') {
        this.forOf = binding.sourceExpression as ForOfStatement;
        break;
      }
    }
    this.local = this.forOf.declaration.evaluate(flags, this.$controller.scope!, null) as string;
    this.normalizeToArray(flags);
    this.processViewsKeyed(void 0, flags);
    return this.task;
  }

  public attaching(flags: LF): void {
    if (this.task.done) {
      this.attachViews(void 0, flags);
    } else {
      this.task = new ContinuationTask(this.task, this.attachViews, this, void 0, flags);
    }
  }

  public detaching(flags: LF): void {
    if (this.task.done) {
      this.detachViewsByRange(0, this.views.length, flags);
    } else {
      this.task = new ContinuationTask(this.task, this.detachViewsByRange, this, 0, this.views.length, flags);
    }
  }

  public unbinding(flags: LF): ILifecycleTask {
    this.checkCollectionObserver(flags);

    if (this.task.done) {
      this.task = this.unbindAndRemoveViewsByRange(0, this.views.length, flags, false);
    } else {
      this.task = new ContinuationTask(this.task, this.unbindAndRemoveViewsByRange, this, 0, this.views.length, flags, false);
    }
    return this.task;
  }

  // called by SetterObserver
  public itemsChanged(flags: LF): void {
    flags |= this.$controller.flags;
    this.checkCollectionObserver(flags);
    flags |= LF.updateTargetInstance;
    this.normalizeToArray(flags);
    this.processViewsKeyed(void 0, flags);
  }

  // called by a CollectionObserver
  public handleCollectionChange(indexMap: IndexMap | undefined, flags: LF): void {
    flags |= this.$controller.flags;
    flags |= (LF.fromFlush | LF.updateTargetInstance);
    this.normalizeToArray(flags);
    this.processViewsKeyed(indexMap, flags);
  }

  private processViewsKeyed(indexMap: IndexMap | undefined, flags: LF): void {
    const oldLength = this.views.length;
    if (indexMap === void 0) {
      if ((this.$controller.state & State.isBoundOrBinding) > 0) {
        this.detachViewsByRange(0, oldLength, flags);
        if (this.task.done) {
          this.task = this.unbindAndRemoveViewsByRange(0, oldLength, flags, false);
        } else {
          this.task = new ContinuationTask(this.task, this.unbindAndRemoveViewsByRange, this, 0, oldLength, flags, false);
        }

        if (this.task.done) {
          this.task = this.createAndBindAllViews(flags);
        } else {
          this.task = new ContinuationTask(this.task, this.createAndBindAllViews, this, flags);
        }
      }

      if ((this.$controller.state & State.isAttachedOrAttaching) > 0) {
        if (this.task.done) {
          this.attachViewsKeyed(flags);
        } else {
          this.task = new ContinuationTask(this.task, this.attachViewsKeyed, this, flags);
        }
      }
    } else {
      applyMutationsToIndices(indexMap);
      if ((this.$controller.state & State.isBoundOrBinding) > 0) {
        // first detach+unbind+(remove from array) the deleted view indices
        if (indexMap.deletedItems.length > 0) {
          indexMap.deletedItems.sort(compareNumber);
          if (this.task.done) {
            this.detachViewsByKey(indexMap, flags);
          } else {
            this.task = new ContinuationTask(this.task, this.detachViewsByKey, this, indexMap, flags);
          }

          if (this.task.done) {
            this.task = this.unbindAndRemoveViewsByKey(indexMap, flags);
          } else {
            this.task = new ContinuationTask(this.task, this.unbindAndRemoveViewsByKey, this, indexMap, flags);
          }
        }

        // then insert new views at the "added" indices to bring the views array in aligment with indexMap size
        if (this.task.done) {
          this.task = this.createAndBindNewViewsByKey(indexMap, flags);
        } else {
          this.task = new ContinuationTask(this.task, this.createAndBindNewViewsByKey, this, indexMap, flags);
        }
      }

      if ((this.$controller.state & State.isAttachedOrAttaching) > 0) {
        if (this.task.done) {
          this.sortViewsByKey(indexMap, flags);
        } else {
          this.task = new ContinuationTask(this.task, this.sortViewsByKey, this, indexMap, flags);
        }
      }
    }
  }

  // todo: subscribe to collection from inner expression
  private checkCollectionObserver(flags: LF): void {
    const oldObserver = this.observer;
    if ((this.$controller.state & State.isBoundOrBinding) > 0) {
      const newObserver = this.observer = getCollectionObserver(flags, this.$controller.lifecycle, this.items);
      if (oldObserver !== newObserver && oldObserver) {
        oldObserver.unsubscribeFromCollection(this);
      }
      if (newObserver) {
        newObserver.subscribeToCollection(this);
      }
    } else {
      if (oldObserver !== void 0) {
        oldObserver.unsubscribeFromCollection(this);
      }
    }
  }

  private normalizeToArray(flags: LF): void {
    const items: Items<C> = this._items;
    if (items instanceof Array) {
      this.normalizedItems = items;
      return;
    }
    const forOf = this.forOf;
    if (forOf === void 0) {
      return;
    }
    const normalizedItems: IObservedArray = [];
    this.forOf.iterate(flags, items, (arr, index, item) => {
      normalizedItems[index] = item;
    });
    this.normalizedItems = normalizedItems;
  }

  private detachViewsByRange(iStart: number, iEnd: number, flags: LF): void {
    const views = this.views;
    this.$controller.lifecycle.detached.begin();
    let view: IController<T>;
    for (let i = iStart; i < iEnd; ++i) {
      view = views[i];
      view.release(flags);
      view.detach(flags);
    }
    this.$controller.lifecycle.detached.end(flags);
  }

  private unbindAndRemoveViewsByRange(iStart: number, iEnd: number, flags: LF, adjustLength: boolean): ILifecycleTask {
    const views = this.views;
    let tasks: ILifecycleTask[] | undefined = void 0;
    let task: ILifecycleTask;
    this.$controller.lifecycle.unbound.begin();
    let view: IController<T>;
    for (let i = iStart; i < iEnd; ++i) {
      view = views[i];
      task = view.unbind(flags);
      view.parent = void 0;
      if (!task.done) {
        if (tasks === undefined) {
          tasks = [];
        }
        tasks.push(task);
      }
    }

    if (adjustLength) {
      this.views.length = iStart;
    }

    if (tasks === undefined) {
      this.$controller.lifecycle.unbound.end(flags);
      return LifecycleTask.done;
    }

    return new AggregateContinuationTask(
      tasks,
      this.$controller.lifecycle.unbound.end,
      this.$controller.lifecycle.unbound,
      flags,
    );
  }

  private detachViewsByKey(indexMap: IndexMap, flags: LF): void {
    const views = this.views;
    this.$controller.lifecycle.detached.begin();
    const deleted = indexMap.deletedItems;
    const deletedLen = deleted.length;
    let view: IController<T>;
    for (let i = 0; i < deletedLen; ++i) {
      view = views[deleted[i]];
      view.release(flags);
      view.detach(flags);
    }
    this.$controller.lifecycle.detached.end(flags);
  }

  private unbindAndRemoveViewsByKey(indexMap: IndexMap, flags: LF): ILifecycleTask {
    const views = this.views;
    let tasks: ILifecycleTask[] | undefined = void 0;
    let task: ILifecycleTask;
    this.$controller.lifecycle.unbound.begin();
    const deleted = indexMap.deletedItems;
    const deletedLen = deleted.length;
    let view: IController<T>;
    let i = 0;
    for (; i < deletedLen; ++i) {
      view = views[deleted[i]];
      task = view.unbind(flags);
      view.parent = void 0;
      if (!task.done) {
        if (tasks === undefined) {
          tasks = [];
        }
        tasks.push(task);
      }
    }

    i = 0;
    let j = 0;
    for (; i < deletedLen; ++i) {
      j = deleted[i] - i;
      this.views.splice(j, 1);
    }

    if (tasks === undefined) {
      this.$controller.lifecycle.unbound.end(flags);
      return LifecycleTask.done;
    }

    return new AggregateContinuationTask(
      tasks,
      this.$controller.lifecycle.unbound.end,
      this.$controller.lifecycle.unbound,
      flags,
    );
  }

  private createAndBindAllViews(flags: LF): ILifecycleTask {
    let tasks: ILifecycleTask[] | undefined = void 0;
    let task: ILifecycleTask;
    let view: IController<T>;
    let viewScope: IScope;

    const $controller = this.$controller;
    const lifecycle = $controller.lifecycle;
    const parentScope = $controller.scope!;

    lifecycle.bound.begin();

    const part = $controller.part;
    const factory = this.factory;
    const local = this.local;
    const items = this.items;
    const newLen = this.forOf.count(flags, items);
    const views = this.views = Array(newLen);

    this.forOf.iterate(flags, items, (arr, i, item) => {
      view = views[i] = factory.create(flags);
      view.parent = $controller;
      viewScope = Scope.fromParent(
        flags,
        parentScope,
        BindingContext.create(flags, local, item),
      );

      setContextualProperties(viewScope.overrideContext as IRepeatOverrideContext, i, newLen);

      task = view.bind(
        flags,
        viewScope,
        part,
      );

      if (!task.done) {
        if (tasks === undefined) {
          tasks = [];
        }
        tasks.push(task);
      }
    });

    if (tasks === undefined) {
      lifecycle.bound.end(flags);
      return LifecycleTask.done;
    }

    return new AggregateContinuationTask(
      tasks,
      lifecycle.bound.end,
      lifecycle.bound,
      flags,
    );
  }

  private createAndBindNewViewsByKey(indexMap: IndexMap, flags: LF): ILifecycleTask {
    let tasks: ILifecycleTask[] | undefined = void 0;
    let task: ILifecycleTask;
    let view: IController<T>;
    let viewScope: IScope;

    const factory = this.factory;
    const views = this.views;
    const local = this.local;
    const normalizedItems = this.normalizedItems!;

    const $controller = this.$controller;
    const lifecycle = $controller.lifecycle;
    const parentScope = $controller.scope!;

    lifecycle.bound.begin();

    const part = $controller.part;
    const mapLen = indexMap.length;

    for (let i = 0; i < mapLen; ++i) {
      if (indexMap[i] === -2) {
        view = factory.create(flags);
        // TODO: test with map/set/undefined/null, make sure we can use strong typing here as well, etc
        view.parent = $controller;
        viewScope = Scope.fromParent(
          flags,
          parentScope,
          BindingContext.create(flags, local, normalizedItems[i]),
        );

        setContextualProperties(viewScope.overrideContext as IRepeatOverrideContext, i, mapLen);
        // update all the rest oc
        task = view.bind(
          flags,
          viewScope,
          part,
        );
        views.splice(i, 0, view);

        if (!task.done) {
          if (tasks === undefined) {
            tasks = [];
          }
          tasks.push(task);
        }
      }
    }

    if (views.length !== mapLen) {
      // TODO: create error code and use reporter with more informative message
      throw new Error(`viewsLen=${views.length}, mapLen=${mapLen}`);
    }

    if (tasks === undefined) {
      lifecycle.bound.end(flags);
      return LifecycleTask.done;
    }

    return new AggregateContinuationTask(
      tasks,
      lifecycle.bound.end,
      lifecycle.bound,
      flags,
    );
  }

  private attachViews(indexMap: IndexMap | undefined, flags: LF): void {
    let view: IController<T>;

    const views = this.views;
    const location = this.location;
    const lifecycle = this.$controller.lifecycle;

    lifecycle.attached.begin();

    if (indexMap === void 0) {
      for (let i = 0, ii = views.length; i < ii; ++i) {
        view = views[i];
        view.hold(location);
        view.nodes!.unlink();
        view.attach(flags);
      }
    } else {
      for (let i = 0, ii = views.length; i < ii; ++i) {
        if (indexMap[i] !== i) {
          view = views[i];
          view.hold(location);
          view.nodes!.unlink();
          view.attach(flags);
        }
      }
    }

    lifecycle.attached.end(flags);
  }

  private attachViewsKeyed(flags: LF): void {
    let view: IController<T>;
    const { views, location } = this;
    this.$controller.lifecycle.attached.begin();
    for (let i = 0, ii = views.length; i < ii; ++i) {
      view = views[i];
      view.hold(location);
      view.nodes!.unlink();
      view.attach(flags);
    }
    this.$controller.lifecycle.attached.end(flags);
  }

  private sortViewsByKey(indexMap: IndexMap, flags: LF): void {
    // TODO: integrate with tasks
    const location = this.location;
    const views = this.views;
    const newLen = indexMap.length;
    synchronizeIndices(views, indexMap);

    // this algorithm retrieves the indices of the longest increasing subsequence of items in the repeater
    // the items on those indices are not moved; this minimizes the number of DOM operations that need to be performed
    const seq = longestIncreasingSubsequence(indexMap);
    const seqLen = seq.length;
    this.$controller.lifecycle.attached.begin();

    flags |= LF.reorderNodes;

    let next: IController;
    let j = seqLen - 1;
    let i = newLen - 1;
    let view: IController;
    for (; i >= 0; --i) {
      view = views[i];
      // todo: should not have to always update?
      // update oc
      setContextualProperties(view.scope!.overrideContext as IRepeatOverrideContext, i, newLen);
      if (indexMap[i] === -2) {
        view.hold(location);
        view.attach(flags);
      } else if (j < 0 || seqLen === 1 || i !== seq[j]) {
        view.attach(flags);
      } else {
        --j;
      }

      next = views[i + 1];
      if (next !== void 0) {
<<<<<<< HEAD
        view.nodes!.link(next.nodes!);
=======
        views[i].nodes!.link(next.nodes);
>>>>>>> 0d71f99b
      } else {
        view.nodes!.link(location);
      }
    }

    this.$controller.lifecycle.attached.end(flags);
  }
}

let prevIndices: Int32Array;
let tailIndices: Int32Array;
let maxLen = 0;

// Based on inferno's lis_algorithm @ https://github.com/infernojs/inferno/blob/master/packages/inferno/src/DOM/patching.ts#L732
// with some tweaks to make it just a bit faster + account for IndexMap (and some names changes for readability)
/** @internal */
export function longestIncreasingSubsequence(indexMap: IndexMap): Int32Array {
  const len = indexMap.length;

  if (len > maxLen) {
    maxLen = len;
    prevIndices = new Int32Array(len);
    tailIndices = new Int32Array(len);
  }

  let cursor = 0;
  let cur = 0;
  let prev = 0;
  let i = 0;
  let j = 0;
  let low = 0;
  let high = 0;
  let mid = 0;

  for (; i < len; i++) {
    cur = indexMap[i];
    if (cur !== -2) {
      j = prevIndices[cursor];

      prev = indexMap[j];
      if (prev !== -2 && prev < cur) {
        tailIndices[i] = j;
        prevIndices[++cursor] = i;
        continue;
      }

      low = 0;
      high = cursor;

      while (low < high) {
        mid = (low + high) >> 1;
        prev = indexMap[prevIndices[mid]];
        if (prev !== -2 && prev < cur) {
          low = mid + 1;
        } else {
          high = mid;
        }
      }

      prev = indexMap[prevIndices[low]];
      if (cur < prev || prev === -2) {
        if (low > 0) {
          tailIndices[i] = prevIndices[low - 1];
        }
        prevIndices[low] = i;
      }
    }
  }
  i = ++cursor;
  const result = new Int32Array(i);
  cur = prevIndices[cursor - 1];

  while (cursor-- > 0) {
    result[cursor] = cur;
    cur = tailIndices[cur];
  }
  while (i-- > 0) prevIndices[i] = 0;
  return result;
}

interface IRepeatOverrideContext extends IOverrideContext {
  $index: number;
  $odd: boolean;
  $even: boolean;
  $first: boolean;
  $middle: boolean;
  $last: boolean;
  $length: number; // new in v2, there are a few requests, not sure if it should stay
}

function setContextualProperties(oc: IRepeatOverrideContext, index: number, length: number): void {
  const isFirst = index === 0;
  const isLast = index === length - 1;
  const isEven = index % 2 === 0;
  oc.$index = index;
  oc.$first = isFirst;
  oc.$last = isLast;
  oc.$middle = !isFirst && !isLast;
  oc.$even = isEven;
  oc.$odd = !isEven;
  oc.$length = length;
}<|MERGE_RESOLUTION|>--- conflicted
+++ resolved
@@ -112,13 +112,9 @@
 
   private _items: Items<C>;
 
-<<<<<<< HEAD
   private normalizedItems?: IObservedArray;
 
-  constructor(
-=======
   public constructor(
->>>>>>> 0d71f99b
     location: IRenderLocation<T>,
     renderable: IController<T>,
     factory: IViewFactory<T>
@@ -606,11 +602,7 @@
 
       next = views[i + 1];
       if (next !== void 0) {
-<<<<<<< HEAD
-        view.nodes!.link(next.nodes!);
-=======
-        views[i].nodes!.link(next.nodes);
->>>>>>> 0d71f99b
+        view.nodes!.link(next.nodes);
       } else {
         view.nodes!.link(location);
       }
