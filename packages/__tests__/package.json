{
  "name": "@aurelia/__tests__",
  "private": true,
  "license": "MIT",
  "engines": {
    "node": ">=12.0.0",
    "npm": ">=6.1.0"
  },
  "scripts": {
    "lint": "eslint --cache --ext .js,.ts .",
    "test-262": "node -r esm dist/esnext/__tests__/setup-test262.js",
    "::mocha": "mocha --opts mocha.opts dist/esnext/__tests__/setup-node.js",
    "test-node": "cross-env NODE_ICU_DATA=../../node_modules/full-icu mocha --opts mocha.opts --reporter min --exit dist/esnext/__tests__/setup-node.js dist/esnext/__tests__/**/*.spec.js --exclude dist/esnext/__tests__/integration/**/*.spec.js",
    "test-node:aot": "npm run ::mocha -- dist/esnext/__tests__/aot/**/*.spec.js",
    "test-node:kernel": "npm run ::mocha -- dist/esnext/__tests__/1-kernel/**/*.spec.js",
    "test-node:runtime": "npm run ::mocha -- dist/esnext/__tests__/2-runtime/**/*.spec.js",
    "test-node:runtime-html": "npm run ::mocha -- dist/esnext/__tests__/3-runtime-html/**/*.spec.js",
    "test-node:route-recognizer": "npm run ::mocha -- dist/esnext/__tests__/router/route-recognizer.spec.js",
    "test-node:scheduler": "npm run ::mocha --  dist/esnext/__tests__/2-runtime/scheduler.spec.js",
    "test-node:router": "npm run ::mocha --  dist/esnext/__tests__/router/*.spec.js",
    "test-node:i18n": "cross-env NODE_ICU_DATA=../../node_modules/full-icu mocha --opts mocha.opts dist/esnext/__tests__/setup-node.js dist/esnext/__tests__/i18n/**/*.spec.js",
    "test-node:jit": "npm run ::mocha -- dist/esnext/__tests__/4-jit/**/*.spec.js",
    "test-node:jit-html": "npm run ::mocha --  dist/esnext/__tests__/5-jit-html/**/*.spec.js",
    "test-node:validation": "npm run ::mocha --  dist/esnext/__tests__/validation*/**/*.spec.js",
    "test-node:plugin-conventions": "npm run ::mocha --  dist/esnext/__tests__/plugin-conventions/**/*.spec.js",
    "test-node:plugin-gulp": "npm run ::mocha --  dist/esnext/__tests__/plugin-gulp/**/*.spec.js",
    "test-node:webpack-loader": "npm run ::mocha --  dist/esnext/__tests__/webpack-loader/**/*.spec.js",
    "test-node:babel-jest": "npm run ::mocha --  dist/esnext/__tests__/babel-jest/**/*.spec.js",
    "test-node:ts-jest": "npm run ::mocha --  dist/esnext/__tests__/ts-jest/**/*.spec.js",
    "test-chrome": "karma start karma.conf.js --browsers=ChromeHeadlessOpt --single-run --coverage",
    "test-firefox": "karma start karma.conf.js --browsers=FirefoxHeadless --single-run --coverage",
    "test-firefox:verbose": "karma start karma.conf.js --browsers=FirefoxHeadless --single-run --coverage --reporter=mocha",
    "test-node:verbose": "cross-env NODE_ICU_DATA=../../node_modules/full-icu mocha --opts mocha.opts --reporter spec --exit dist/esnext/__tests__/setup-node.js dist/esnext/__tests__/**/*.spec.js --exclude dist/esnext/__tests__/integration/**/*.spec.js",
    "test-node:watch": "npm run test-node -- --watch --watch-extensions ts",
    "test-chrome:watch": "karma start karma.conf.js --browsers=ChromeHeadlessOpt --coverage --watch-extensions js,html",
    "test-chrome:watch:verbose": "karma start karma.conf.js --browsers=ChromeHeadlessOpt --coverage --watch-extensions js,html --reporter=mocha",
    "test-chrome:verbose": "karma start karma.conf.js --browsers=ChromeHeadlessOpt --single-run --coverage --reporter=mocha",
    "test-chrome:debugger": "karma start karma.conf.js --browsers=ChromeDebugging --watch-extensions js,html",
    "test-chrome:debugger:verbose": "karma start karma.conf.js --browsers=ChromeDebugging --watch-extensions js,html --reporter=mocha",
    "copy-html": "node tasks/copy-html --verbose",
<<<<<<< HEAD
    "build-ts": "node_modules/.bin/tsc -b",
=======
    "build-ts" : "tsc --build",
>>>>>>> fed2ead2
    "build": "run-p build-ts copy-html",
    "dev": "run-p \"build-ts -- -w --preserveWatchOutput\" \"copy-html -- --watch\""
  },
  "dependencies": {
    "@aurelia/aot": "0.7.0-dev.202004212351",
    "@aurelia/debug": "0.7.0-dev.202004212351",
    "@aurelia/dialog": "0.7.0-dev.202004212351",
    "@aurelia/fetch-client": "0.7.0-dev.202004212351",
    "@aurelia/i18n": "0.7.0-dev.202004212351",
    "@aurelia/jit-html-browser": "0.7.0-dev.202004212351",
    "@aurelia/jit-html-jsdom": "0.7.0-dev.202004212351",
    "@aurelia/jit-html": "0.7.0-dev.202004212351",
    "@aurelia/jit": "0.7.0-dev.202004212351",
    "@aurelia/kernel": "0.7.0-dev.202004212351",
    "@aurelia/plugin-conventions": "0.7.0-dev.202004212351",
    "@aurelia/plugin-gulp": "0.7.0-dev.202004212351",
    "@aurelia/router": "0.7.0-dev.202004212351",
    "@aurelia/route-recognizer": "0.7.0-dev.202004212351",
    "@aurelia/runtime-html-browser": "0.7.0-dev.202004212351",
    "@aurelia/runtime-html-jsdom": "0.7.0-dev.202004212351",
    "@aurelia/runtime-html": "0.7.0-dev.202004212351",
    "@aurelia/runtime": "0.7.0-dev.202004212351",
    "@aurelia/store": "0.7.0-dev.202004212351",
    "@aurelia/testing": "0.7.0-dev.202004212351",
    "@aurelia/validation": "0.7.0-dev.202004212351",
    "@aurelia/validation-html": "0.7.0-dev.202004212351",
    "@aurelia/validation-i18n": "0.7.0-dev.202004212351",
    "@aurelia/web-components": "0.7.0-dev.202004212351",
    "@aurelia/webpack-loader": "0.7.0-dev.202004212351",
    "@aurelia/babel-jest": "0.7.0-dev.202004212351",
    "@aurelia/ts-jest": "0.7.0-dev.202004212351",
    "@jest/transform": "^25.3.0",
    "@jest/types": "^25.3.0",
    "i18next": "^17.0.0",
    "jsdom": "^15.2.1",
    "vinyl": "^2.2.0"
  },
  "devDependencies": {
    "@types/jsdom": "^12.2.4",
    "@types/karma": "^3.0.4",
    "@types/mocha": "^5.2.7",
    "@types/node": "^12.12.21",
    "@types/webpack": "^4.41.0",
    "@types/webpack-env": "^1.14.1",
    "@types/vinyl": "^2.0.4",
    "chalk": "^3.0.0",
    "chokidar": "^3.3.1",
    "cross-env": "^6.0.3",
    "css-loader": "^3.4.0",
    "esm": "^3.2.25",
    "full-icu": "^1.3.0",
    "ignore-loader": "^0.1.2",
    "istanbul": "^0.4.5",
    "istanbul-instrumenter-loader": "^3.0.1",
    "jsdom": "^15.2.1",
    "karma-chrome-launcher": "^3.1.0",
    "karma-coverage-istanbul-reporter": "^2.1.1",
    "karma-coverage": "^2.0.1",
    "karma-firefox-launcher": "^1.2.0",
    "karma-junit-reporter": "^2.0.1",
    "karma-min-reporter": "^0.1.0",
    "karma-mocha-reporter": "^2.2.5",
    "karma-mocha": "^1.3.0",
    "karma-source-map-support": "^1.4.0",
    "karma-sourcemap-loader": "^0.3.7",
    "karma-webpack": "^4.0.2",
    "karma": "~4.1.0",
    "mocha": "~6.1.4",
    "npm-run-all": "^4.1.5",
    "source-map": "^0.7.3",
    "source-map-loader": "^0.2.4",
    "style-loader": "^1.1.1",
    "ts-loader": "^6.2.1",
    "ts-node": "^8.8.2",
    "tsconfig-paths": "^3.9.0",
    "tslib": "^1.11.1",
    "typescript": "^3.8.3",
    "vinyl": "^2.2.0",
    "webpack": "^4.41.4",
    "yargs": "^15.0.2"
  },
  "version": "0.7.0-dev.202004212351",
  "main": "dist/umd/index.js",
  "module": "dist/esnext/index.js"
}<|MERGE_RESOLUTION|>--- conflicted
+++ resolved
@@ -38,11 +38,7 @@
     "test-chrome:debugger": "karma start karma.conf.js --browsers=ChromeDebugging --watch-extensions js,html",
     "test-chrome:debugger:verbose": "karma start karma.conf.js --browsers=ChromeDebugging --watch-extensions js,html --reporter=mocha",
     "copy-html": "node tasks/copy-html --verbose",
-<<<<<<< HEAD
-    "build-ts": "node_modules/.bin/tsc -b",
-=======
     "build-ts" : "tsc --build",
->>>>>>> fed2ead2
     "build": "run-p build-ts copy-html",
     "dev": "run-p \"build-ts -- -w --preserveWatchOutput\" \"copy-html -- --watch\""
   },
