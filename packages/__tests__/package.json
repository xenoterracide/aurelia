{
  "name": "@aurelia/__tests__",
  "private": true,
  "license": "MIT",
  "engines": {
    "node": ">=10.16.0",
    "npm": ">=6.1.0"
  },
  "scripts": {
    "test-node": "mocha --opts mocha.opts --reporter min --exit dist/esnext/__tests__/setup-node.js dist/esnext/__tests__/**/*.spec.js",
    "test-node:kernel": "mocha --opts mocha.opts dist/esnext/__tests__/setup-node.js dist/esnext/__tests__/kernel/**/*.spec.js --watch",
    "test-node:plugin-conventions": "mocha --opts mocha.opts dist/esnext/__tests__/setup-node.js dist/esnext/__tests__/plugin-conventions/**/*.spec.js --watch",
    "test-node:plugin-gulp": "mocha --opts mocha.opts dist/esnext/__tests__/setup-node.js dist/esnext/__tests__/plugin-gulp/**/*.spec.js --watch",
    "test-node:runtime": "mocha --opts mocha.opts dist/esnext/__tests__/setup-node.js dist/esnext/__tests__/runtime/**/*.spec.js --watch",
    "test-node:runtime-html": "mocha --opts mocha.opts dist/esnext/__tests__/setup-node.js dist/esnext/__tests__/runtime-html/**/*.spec.js --watch",
    "test-node:jit": "mocha --opts mocha.opts dist/esnext/__tests__/setup-node.js dist/esnext/__tests__/jit/**/*.spec.js --watch",
    "test-node:jit-html": "mocha --opts mocha.opts dist/esnext/__tests__/setup-node.js dist/esnext/__tests__/jit-html/**/*.spec.js --watch",
    "test-node:webpack-loader": "mocha --opts mocha.opts dist/esnext/__tests__/setup-node.js dist/esnext/__tests__/webpack-loader/**/*.spec.js --watch",
    "test-chrome": "karma start karma.conf.js --browsers=ChromeHeadlessOpt --single-run --coverage",
    "test-firefox": "karma start karma.conf.js --browsers=FirefoxHeadless --single-run --coverage",
    "test-node:verbose": "mocha --opts mocha.opts --reporter spec --bail setup-node.ts runtime/**/*.spec.ts",
    "test-node:watch": "npm run test-node -- --watch --watch-extensions ts",
    "test-chrome:watch": "karma start karma.conf.js --browsers=ChromeHeadlessOpt --coverage --watch-extensions js",
    "test-chrome:watch:verbose": "karma start karma.conf.js --browsers=ChromeHeadlessOpt --coverage --watch-extensions js --reporter=mocha",
    "test-chrome:debugger": "karma start karma.conf.js --browsers=ChromeDebugging --watch-extensions js",
    "test-chrome:debugger:verbose": "karma start karma.conf.js --browsers=ChromeDebugging --watch-extensions js --reporter=mocha",
    "build": "tsc -b",
    "dev": "tsc -b -w"
  },
  "dependencies": {
<<<<<<< HEAD
    "@aurelia/aot": "0.4.0-dev.201907221918",
    "@aurelia/debug": "0.4.0-dev.201907221918",
    "@aurelia/fetch-client": "0.4.0-dev.201907221918",
    "@aurelia/jit-html-browser": "0.4.0-dev.201907221918",
    "@aurelia/jit-html-jsdom": "0.4.0-dev.201907221918",
    "@aurelia/jit-html": "0.4.0-dev.201907221918",
    "@aurelia/jit": "0.4.0-dev.201907221918",
    "@aurelia/kernel": "0.4.0-dev.201907221918",
    "@aurelia/plugin-conventions": "0.4.0-dev.201907221918",
    "@aurelia/router": "0.4.0-dev.201907221918",
    "@aurelia/runtime-html-browser": "0.4.0-dev.201907221918",
    "@aurelia/runtime-html-jsdom": "0.4.0-dev.201907221918",
    "@aurelia/runtime-html": "0.4.0-dev.201907221918",
    "@aurelia/runtime": "0.4.0-dev.201907221918",
    "@aurelia/store": "0.4.0-dev.201907221918",
    "@aurelia/testing": "0.4.0-dev.201907221918",
    "@aurelia/validation": "0.4.0-dev.201907221918",
    "@aurelia/webpack-loader": "0.4.0-dev.201907221918",
=======
    "@aurelia/aot": "0.3.0",
    "@aurelia/debug": "0.3.0",
    "@aurelia/fetch-client": "0.3.0",
    "@aurelia/jit-html-browser": "0.3.0",
    "@aurelia/jit-html-jsdom": "0.3.0",
    "@aurelia/jit-html": "0.3.0",
    "@aurelia/jit": "0.3.0",
    "@aurelia/kernel": "0.3.0",
    "@aurelia/plugin-conventions": "0.3.0",
    "@aurelia/plugin-gulp": "0.3.0",
    "@aurelia/router": "0.3.0",
    "@aurelia/runtime-html-browser": "0.3.0",
    "@aurelia/runtime-html-jsdom": "0.3.0",
    "@aurelia/runtime-html": "0.3.0",
    "@aurelia/runtime": "0.3.0",
    "@aurelia/store": "0.3.0",
    "@aurelia/testing": "0.3.0",
    "@aurelia/validation": "0.3.0",
    "@aurelia/webpack-loader": "0.3.0",
>>>>>>> c659cc5e
    "esm": "^3.2.25",
    "istanbul": "^0.4.5",
    "istanbul-instrumenter-loader": "^3.0.1",
    "jsdom": "^15.1.1",
    "karma-chrome-launcher": "^2.2.0",
    "karma-coverage-istanbul-reporter": "^2.0.5",
    "karma-coverage": "^1.1.2",
    "karma-firefox-launcher": "^1.1.0",
    "karma-junit-reporter": "^1.2.0",
    "karma-min-reporter": "^0.1.0",
    "karma-mocha-reporter": "^2.2.5",
    "karma-mocha": "^1.3.0",
    "karma-source-map-support": "^1.4.0",
    "karma-sourcemap-loader": "^0.3.7",
    "karma-webpack": "^4.0.2",
    "karma": "^4.1.0",
    "mocha": "^6.1.4",
    "ts-loader": "^6.0.4",
    "webpack": "^4.35.3"
  },
  "devDependencies": {
    "@types/jsdom": "^12.2.4",
    "@types/karma": "^3.0.3",
    "@types/mocha": "^5.2.7",
    "@types/node": "^10.12.27",
    "@types/webpack": "^4.4.34",
    "@types/webpack-env": "^1.14.0",
    "@types/vinyl": "^2.0.3",
    "chalk": "^2.4.2",
    "cross-env": "^5.2.0",
    "ignore-loader": "^0.1.2",
    "source-map": "^0.7.3",
    "source-map-loader": "^0.2.4",
    "ts-node": "^8.3.0",
    "tsconfig-paths": "^3.8.0",
    "tslib": "^1.10.0",
<<<<<<< HEAD
    "typescript": "^3.5.3"
  },
  "main": "dist/umd/index.js",
  "module": "dist/esnext/index.js",
  "version": "0.4.0-dev.201907221918"
=======
    "typescript": "^3.5.3",
    "vinyl": "^2.2.0"
  }
>>>>>>> c659cc5e
}<|MERGE_RESOLUTION|>--- conflicted
+++ resolved
@@ -28,26 +28,6 @@
     "dev": "tsc -b -w"
   },
   "dependencies": {
-<<<<<<< HEAD
-    "@aurelia/aot": "0.4.0-dev.201907221918",
-    "@aurelia/debug": "0.4.0-dev.201907221918",
-    "@aurelia/fetch-client": "0.4.0-dev.201907221918",
-    "@aurelia/jit-html-browser": "0.4.0-dev.201907221918",
-    "@aurelia/jit-html-jsdom": "0.4.0-dev.201907221918",
-    "@aurelia/jit-html": "0.4.0-dev.201907221918",
-    "@aurelia/jit": "0.4.0-dev.201907221918",
-    "@aurelia/kernel": "0.4.0-dev.201907221918",
-    "@aurelia/plugin-conventions": "0.4.0-dev.201907221918",
-    "@aurelia/router": "0.4.0-dev.201907221918",
-    "@aurelia/runtime-html-browser": "0.4.0-dev.201907221918",
-    "@aurelia/runtime-html-jsdom": "0.4.0-dev.201907221918",
-    "@aurelia/runtime-html": "0.4.0-dev.201907221918",
-    "@aurelia/runtime": "0.4.0-dev.201907221918",
-    "@aurelia/store": "0.4.0-dev.201907221918",
-    "@aurelia/testing": "0.4.0-dev.201907221918",
-    "@aurelia/validation": "0.4.0-dev.201907221918",
-    "@aurelia/webpack-loader": "0.4.0-dev.201907221918",
-=======
     "@aurelia/aot": "0.3.0",
     "@aurelia/debug": "0.3.0",
     "@aurelia/fetch-client": "0.3.0",
@@ -67,7 +47,6 @@
     "@aurelia/testing": "0.3.0",
     "@aurelia/validation": "0.3.0",
     "@aurelia/webpack-loader": "0.3.0",
->>>>>>> c659cc5e
     "esm": "^3.2.25",
     "istanbul": "^0.4.5",
     "istanbul-instrumenter-loader": "^3.0.1",
@@ -104,15 +83,7 @@
     "ts-node": "^8.3.0",
     "tsconfig-paths": "^3.8.0",
     "tslib": "^1.10.0",
-<<<<<<< HEAD
-    "typescript": "^3.5.3"
-  },
-  "main": "dist/umd/index.js",
-  "module": "dist/esnext/index.js",
-  "version": "0.4.0-dev.201907221918"
-=======
     "typescript": "^3.5.3",
     "vinyl": "^2.2.0"
   }
->>>>>>> c659cc5e
 }