--- conflicted
+++ resolved
@@ -45,16 +45,11 @@
     "@aurelia/jit": "0.4.0",
     "@aurelia/jit-html": "0.4.0",
     "@aurelia/jit-html-jsdom": "0.4.0",
-    "typescript": "^3.6.4",
+    "typescript": "^3.7.2",
     "jsdom": "^15.1.1"
   },
   "devDependencies": {
     "@types/node": "^12.12.6",
-<<<<<<< HEAD
     "tslib": "^1.10.0"
-=======
-    "tslib": "^1.10.0",
-    "typescript": "^3.7.2"
->>>>>>> c1deaf71
   }
 }