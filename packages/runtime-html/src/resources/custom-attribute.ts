--- conflicted
+++ resolved
@@ -24,11 +24,6 @@
   readonly defaultBindingMode?: BindingMode;
   readonly isTemplateController?: boolean;
   readonly bindables?: Record<string, PartialBindableDefinition> | readonly string[];
-<<<<<<< HEAD
-  readonly hooks?: HooksDefinition;
-=======
-  readonly strategy?: BindingStrategy;
->>>>>>> 2ae8c3f3
   /**
    * A config that can be used by template compliler to change attr value parsing mode
    * `true` to always parse as a single value, mostly will be string in URL scenario
@@ -99,11 +94,6 @@
     public readonly defaultBindingMode: BindingMode,
     public readonly isTemplateController: boolean,
     public readonly bindables: Record<string, BindableDefinition>,
-<<<<<<< HEAD
-    public readonly hooks: HooksDefinition,
-=======
-    public readonly strategy: BindingStrategy,
->>>>>>> 2ae8c3f3
     public readonly noMultiBindings: boolean,
   ) {}
 
@@ -130,11 +120,6 @@
       firstDefined(CustomAttribute.getAnnotation(Type, 'defaultBindingMode'), def.defaultBindingMode, Type.defaultBindingMode, BindingMode.toView),
       firstDefined(CustomAttribute.getAnnotation(Type, 'isTemplateController'), def.isTemplateController, Type.isTemplateController, false),
       Bindable.from(...Bindable.getAll(Type), CustomAttribute.getAnnotation(Type, 'bindables'), Type.bindables, def.bindables),
-<<<<<<< HEAD
-      firstDefined(CustomAttribute.getAnnotation(Type, 'hooks'), def.hooks, Type.hooks, new HooksDefinition(Type.prototype)),
-=======
-      firstDefined(CustomAttribute.getAnnotation(Type, 'strategy'), def.strategy, Type.strategy, BindingStrategy.getterSetter),
->>>>>>> 2ae8c3f3
       firstDefined(CustomAttribute.getAnnotation(Type, 'noMultiBindings'), def.noMultiBindings, Type.noMultiBindings, false),
     );
   }
