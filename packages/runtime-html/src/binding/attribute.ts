--- conflicted
+++ resolved
@@ -126,13 +126,8 @@
     throw Reporter.error(15, flags);
   }
 
-<<<<<<< HEAD
   public $bind(flags: LifecycleFlags, scope: IScope, hostScope: IScope | null, projection?: CustomElementDefinition): void {
-    if (this.$state & State.isBound) {
-=======
-  public $bind(flags: LifecycleFlags, scope: IScope, part?: string): void {
     if (this.isBound) {
->>>>>>> 54611ecd
       if (this.$scope === scope) {
         return;
       }
