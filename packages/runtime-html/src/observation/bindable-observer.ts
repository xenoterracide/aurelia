import { noop } from '@aurelia/kernel';
import { subscriberCollection, AccessorType, LifecycleFlags } from '@aurelia/runtime';

import type { IIndexable } from '@aurelia/kernel';
import type { InterceptorFunc, IObserver, ISubscriber, ISubscriberCollection } from '@aurelia/runtime';
import type { IController } from '../templating/controller';

export interface BindableObserver extends IObserver, ISubscriberCollection {}

interface IMayHavePropertyChangedCallback {
  propertyChanged?(name: string, newValue: unknown, oldValue: unknown, flags: LifecycleFlags): void;
}

type HasPropertyChangedCallback = Required<IMayHavePropertyChangedCallback>;

export class BindableObserver {
  public get type(): AccessorType { return AccessorType.Observer; }
  public currentValue: unknown = void 0;
  public oldValue: unknown = void 0;

  public observing: boolean;

  private readonly cb: (newValue: unknown, oldValue: unknown, flags: LifecycleFlags) => void;
  private readonly cbAll: HasPropertyChangedCallback['propertyChanged'];
  private readonly hasCb: boolean;
  private readonly hasCbAll: boolean;
  private readonly hasSetter: boolean;

  public constructor(
    public readonly obj: IIndexable,
    public readonly propertyKey: string,
    cbName: string,
    private readonly set: InterceptorFunc,
    public readonly $controller: IController,
  ) {
    const cb = obj[cbName] as typeof BindableObserver.prototype.cb;
    const cbAll = (obj as IMayHavePropertyChangedCallback).propertyChanged!;
    const hasCb = this.hasCb = typeof cb === 'function';
    const hasCbAll = this.hasCbAll = typeof cbAll === 'function';
    const hasSetter = this.hasSetter = set !== noop;

    this.cb = hasCb ? cb : noop;
    this.cbAll = this.hasCbAll ? cbAll : noop;
    // when user declare @bindable({ set })
    // it's expected to work from the start,
    // regardless where the assignment comes from: either direct view model assignment or from binding during render
    // so if either getter/setter config is present, alter the accessor straight await
    if (this.cb === void 0 && !hasCbAll && !hasSetter) {
      this.observing = false;
    } else {
      this.observing = true;

      const val = obj[propertyKey];
      this.currentValue = hasSetter && val !== void 0 ? set(val) : val;
      this.createGetterSetter();
    }
  }

  public getValue(): unknown {
    return this.currentValue;
  }

  public setValue(newValue: unknown, flags: LifecycleFlags): void {
    if (this.hasSetter) {
      newValue = this.set(newValue);
    }

    if (this.observing) {
      const currentValue = this.currentValue;
      if (Object.is(newValue, currentValue)) {
        return;
      }
      this.currentValue = newValue;
<<<<<<< HEAD
      if (this.lifecycle.batch.depth === 0) {
        this.subs.notify(newValue, currentValue, flags);
        if ((flags & LifecycleFlags.fromBind) === 0 || (flags & LifecycleFlags.updateSource) > 0) {
          this.callback?.call(this.obj, newValue, currentValue, flags);

          if (this.hasPropertyChangedCallback) {
            this.propertyChangedCallback!.call(this.obj, this.propertyKey, newValue, currentValue, flags);
          }
=======
      // todo: controller (if any) state should determine the invocation instead
      if ((flags & LifecycleFlags.fromBind) === 0 || (flags & LifecycleFlags.updateSource) > 0) {
        if (this.hasCb) {
          this.cb!.call(this.obj, newValue, currentValue, flags);
        }
        if (this.hasCbAll) {
          this.cbAll!.call(this.obj, this.propertyKey, newValue, currentValue, flags);
>>>>>>> 9fefbb79
        }
      }
      this.subs.notify(newValue, currentValue, flags);
    } else {
      // See SetterObserver.setValue for explanation
      this.obj[this.propertyKey] = newValue;
    }
  }

  public subscribe(subscriber: ISubscriber): void {
    if (!this.observing === false) {
      this.observing = true;
      const currentValue = this.obj[this.propertyKey];
      this.currentValue = this.hasSetter
        ? this.set(currentValue)
        : currentValue;
      this.createGetterSetter();
    }

    this.subs.add(subscriber);
  }

  private createGetterSetter(): void {
    Reflect.defineProperty(
      this.obj,
      this.propertyKey,
      {
        enumerable: true,
        configurable: true,
        get: (/* Bindable Observer */) => this.currentValue,
        set: (/* Bindable Observer */value: unknown) => {
          this.setValue(value, LifecycleFlags.none);
        }
      }
    );
  }
}

subscriberCollection(BindableObserver);<|MERGE_RESOLUTION|>--- conflicted
+++ resolved
@@ -71,24 +71,13 @@
         return;
       }
       this.currentValue = newValue;
-<<<<<<< HEAD
-      if (this.lifecycle.batch.depth === 0) {
-        this.subs.notify(newValue, currentValue, flags);
-        if ((flags & LifecycleFlags.fromBind) === 0 || (flags & LifecycleFlags.updateSource) > 0) {
-          this.callback?.call(this.obj, newValue, currentValue, flags);
-
-          if (this.hasPropertyChangedCallback) {
-            this.propertyChangedCallback!.call(this.obj, this.propertyKey, newValue, currentValue, flags);
-          }
-=======
       // todo: controller (if any) state should determine the invocation instead
       if ((flags & LifecycleFlags.fromBind) === 0 || (flags & LifecycleFlags.updateSource) > 0) {
         if (this.hasCb) {
-          this.cb!.call(this.obj, newValue, currentValue, flags);
+          this.cb.call(this.obj, newValue, currentValue, flags);
         }
         if (this.hasCbAll) {
-          this.cbAll!.call(this.obj, this.propertyKey, newValue, currentValue, flags);
->>>>>>> 9fefbb79
+          this.cbAll.call(this.obj, this.propertyKey, newValue, currentValue, flags);
         }
       }
       this.subs.notify(newValue, currentValue, flags);
