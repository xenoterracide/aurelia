--- conflicted
+++ resolved
@@ -37,16 +37,10 @@
     "access": "public"
   },
   "dependencies": {
-<<<<<<< HEAD
-    "@aurelia/kernel": "0.4.0-dev.201908212140",
-    "@aurelia/runtime": "0.4.0-dev.201908212140",
-    "@aurelia/runtime-html": "0.4.0-dev.201908212140",
-=======
     "@aurelia/jit": "^0.3.0",
     "@aurelia/kernel": "^0.3.0",
     "@aurelia/runtime": "^0.3.0",
     "@aurelia/runtime-html": "^0.3.0",
->>>>>>> c3d4a85f
     "i18next": "^17.0.0"
   },
   "devDependencies": {
