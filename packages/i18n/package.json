--- conflicted
+++ resolved
@@ -1,12 +1,7 @@
 {
   "name": "@aurelia/i18n",
-<<<<<<< HEAD
-  "version": "0.6.0-dev.201912180427",
-  "main": "dist/umd/index.js",
-=======
   "version": "0.6.0",
   "main": "dist/esnext/index.js",
->>>>>>> 3f744d7e
   "module": "dist/esnext/index.js",
   "jsnext:main": "dist/esnext/index.js",
   "browser": "dist/esnext/index.js",
@@ -42,17 +37,10 @@
     "access": "public"
   },
   "dependencies": {
-<<<<<<< HEAD
-    "@aurelia/jit": "0.6.0-dev.201912180427",
-    "@aurelia/kernel": "0.6.0-dev.201912180427",
-    "@aurelia/runtime": "0.6.0-dev.201912180427",
-    "@aurelia/runtime-html": "0.6.0-dev.201912180427",
-=======
     "@aurelia/jit": "0.6.0",
     "@aurelia/kernel": "0.6.0",
     "@aurelia/runtime": "0.6.0",
     "@aurelia/runtime-html": "0.6.0",
->>>>>>> 3f744d7e
     "i18next": "^17.0.0"
   },
   "devDependencies": {
