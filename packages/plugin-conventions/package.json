{
  "name": "@aurelia/plugin-conventions",
  "version": "0.4.0-dev.201908281046",
  "main": "dist/umd/index.js",
  "module": "dist/esnext/index.js",
  "types": "dist/index.d.ts",
  "typings": "dist/index.d.ts",
  "license": "MIT",
  "homepage": "https://aurelia.io",
  "repository": {
    "type": "git",
    "url": "https://github.com/aurelia/aurelia"
  },
  "bugs": {
    "url": "https://github.com/aurelia/aurelia/issues"
  },
  "keywords": [
    "aurelia",
    "plugin-conventions"
  ],
  "files": [
    "dist",
    "src",
    "README.md",
    "CHANGELOG.md",
    "LICENSE"
  ],
  "scripts": {
    "lint": "tslint --project tsconfig.json -t stylish",
    "build": "tsc -b",
    "bundle": "ts-node -P ../../scripts/tsconfig.json ../../scripts/bundle.ts umd,esm,system plugin-conventions",
    "dev": "tsc -b -w"
  },
  "publishConfig": {
    "access": "public"
  },
  "dependencies": {
<<<<<<< HEAD
    "@aurelia/kernel": "0.4.0-dev.201908281046",
=======
    "@aurelia/kernel": "0.3.0",
    "@aurelia/runtime": "0.3.0",
>>>>>>> 1003a80c
    "modify-code": "^0.5.3",
    "parse5": "^5.1.0",
    "typescript": "^3.5.3"
  },
  "devDependencies": {
    "@types/node": "^10.14.13",
    "@types/parse5": "^5.0.2",
    "tslib": "^1.10.0",
    "tslint": "^5.19.0",
    "tslint-microsoft-contrib": "^6.2.0",
    "tslint-sonarts": "^1.9.0",
    "typescript": "^3.5.3"
  }
}<|MERGE_RESOLUTION|>--- conflicted
+++ resolved
@@ -35,12 +35,8 @@
     "access": "public"
   },
   "dependencies": {
-<<<<<<< HEAD
-    "@aurelia/kernel": "0.4.0-dev.201908281046",
-=======
     "@aurelia/kernel": "0.3.0",
     "@aurelia/runtime": "0.3.0",
->>>>>>> 1003a80c
     "modify-code": "^0.5.3",
     "parse5": "^5.1.0",
     "typescript": "^3.5.3"
