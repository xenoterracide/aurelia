{
  "name": "@aurelia/runtime-html-jsdom",
  "version": "0.3.0-dev.20190130",
  "main": "dist/index.umd.js",
  "module": "dist/index.es6.js",
  "jsnext:main": "dist/index.es6.js",
  "browser": "dist/index.umd.js",
  "types": "dist/index.d.ts",
  "typings": "dist/index.d.ts",
  "license": "MIT",
  "homepage": "https://aurelia.io",
  "repository": {
    "type": "git",
    "url": "https://github.com/aurelia/aurelia"
  },
  "bugs": {
    "url": "https://github.com/aurelia/aurelia/issues"
  },
  "keywords": [
    "aurelia",
    "runtime-html-jsdom"
  ],
  "files": [
    "dist",
    "src",
    "README.md",
    "CHANGELOG.md",
    "LICENSE"
  ],
  "scripts": {
    "lint": "npm run lint:src && npm run lint:test",
    "lint:src": "tslint --project tsconfig.json -t stylish",
    "lint:test": "tslint --project tsconfig-test.json --config ../tslint-test.json -e \"src/**/*.ts\" -t stylish",
    "test-node": "cross-env TS_NODE_PROJECT=\"test/tsconfig.json\" mocha test/setup-node.ts ../runtime-html/test/**/*.spec.ts -c -R progress -r source-map-support/register -r ts-node/register -r esm --recursive --globals expect",
    "test-node:watch": "npm run test-node -- --watch --watch-extensions ts",
    "build": "tsc -b",
    "bundle": "ts-node -P ../../scripts/tsconfig.json ../../scripts/bundle.ts umd,esm,system runtime-html-jsdom",
    "dev": "tsc -b -w",
    "publish:local": "npm pack"
  },
  "publishConfig": {
    "access": "public"
  },
  "dependencies": {
<<<<<<< HEAD
    "@aurelia/kernel": "0.3.0-dev.20190130",
    "@aurelia/runtime": "0.3.0-dev.20190130",
    "@aurelia/runtime-html": "0.3.0-dev.20190130",
    "jsdom": "^13.1.0"
=======
    "@aurelia/kernel": "0.3.0",
    "@aurelia/runtime": "0.3.0",
    "@aurelia/runtime-html": "0.3.0",
    "jsdom": "^13.2.0"
>>>>>>> 02a18773
  },
  "devDependencies": {
    "@types/chai": "^4.1.7",
    "@types/jsdom": "^12.2.1",
    "@types/mocha": "^5.2.5",
    "@types/node": "^10.12.19",
    "@types/sinon-chai": "^3.2.2",
    "@types/sinon": "^7.0.5",
    "chai": "^4.2.0",
    "cross-env": "^5.2.0",
    "mocha": "^5.2.0",
    "path": "^0.12.7",
    "sinon": "^7.2.3",
    "sinon-chai": "^3.3.0",
    "ts-node": "^8.0.2",
    "tsconfig-paths": "^3.7.0",
    "tslib": "^1.9.3",
    "tslint": "^5.12.1",
    "tslint-microsoft-contrib": "^6.0.0",
    "tslint-sonarts": "^1.9.0",
    "typescript": "^3.2.4"
  }
}<|MERGE_RESOLUTION|>--- conflicted
+++ resolved
@@ -42,17 +42,10 @@
     "access": "public"
   },
   "dependencies": {
-<<<<<<< HEAD
-    "@aurelia/kernel": "0.3.0-dev.20190130",
-    "@aurelia/runtime": "0.3.0-dev.20190130",
-    "@aurelia/runtime-html": "0.3.0-dev.20190130",
-    "jsdom": "^13.1.0"
-=======
     "@aurelia/kernel": "0.3.0",
     "@aurelia/runtime": "0.3.0",
     "@aurelia/runtime-html": "0.3.0",
     "jsdom": "^13.2.0"
->>>>>>> 02a18773
   },
   "devDependencies": {
     "@types/chai": "^4.1.7",
