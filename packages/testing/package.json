--- conflicted
+++ resolved
@@ -1,12 +1,7 @@
 {
   "name": "@aurelia/testing",
-<<<<<<< HEAD
-  "version": "0.6.0-dev.201912180427",
-  "main": "dist/umd/index.js",
-=======
   "version": "0.6.0",
   "main": "dist/esnext/index.js",
->>>>>>> 3f744d7e
   "module": "dist/esnext/index.js",
   "types": "dist/index.d.ts",
   "typings": "dist/index.d.ts",
@@ -40,24 +35,6 @@
     "access": "public"
   },
   "dependencies": {
-<<<<<<< HEAD
-    "@aurelia/aot": "0.6.0-dev.201912180427",
-    "@aurelia/debug": "0.6.0-dev.201912180427",
-    "@aurelia/dialog": "0.6.0-dev.201912180427",
-    "@aurelia/fetch-client": "0.6.0-dev.201912180427",
-    "@aurelia/jit-html-browser": "0.6.0-dev.201912180427",
-    "@aurelia/jit-html-jsdom": "0.6.0-dev.201912180427",
-    "@aurelia/jit-html": "0.6.0-dev.201912180427",
-    "@aurelia/jit": "0.6.0-dev.201912180427",
-    "@aurelia/kernel": "0.6.0-dev.201912180427",
-    "@aurelia/router": "0.6.0-dev.201912180427",
-    "@aurelia/runtime-html-browser": "0.6.0-dev.201912180427",
-    "@aurelia/runtime-html-jsdom": "0.6.0-dev.201912180427",
-    "@aurelia/runtime-html": "0.6.0-dev.201912180427",
-    "@aurelia/runtime": "0.6.0-dev.201912180427",
-    "@aurelia/store": "0.6.0-dev.201912180427",
-    "@aurelia/validation": "0.6.0-dev.201912180427"
-=======
     "@aurelia/aot": "0.6.0",
     "@aurelia/debug": "0.6.0",
     "@aurelia/dialog": "0.6.0",
@@ -74,7 +51,6 @@
     "@aurelia/runtime": "0.6.0",
     "@aurelia/store": "0.6.0",
     "@aurelia/validation": "0.6.0"
->>>>>>> 3f744d7e
   },
   "devDependencies": {
     "@types/mocha": "^5.2.7",
