{
  "name": "@aurelia/validation-i18n",
  "version": "0.7.0-dev.202004290436",
  "main": "dist/umd/index.js",
  "module": "dist/esnext/index.js",
  "types": "dist/index.d.ts",
  "typings": "dist/index.d.ts",
  "license": "MIT",
  "homepage": "https://aurelia.io",
  "repository": {
    "type": "git",
    "url": "https://github.com/aurelia/aurelia"
  },
  "bugs": {
    "url": "https://github.com/aurelia/aurelia/issues"
  },
  "keywords": [
    "aurelia",
    "validation",
    "i18n"
  ],
  "files": [
    "dist",
    "src",
    "README.md",
    "CHANGELOG.md",
    "LICENSE"
  ],
  "scripts": {
    "lint": "eslint --cache --ext .js,.ts src/",
    "build": "tsc -b",
    "dev": "tsc -b -w --preserveWatchOutput"
  },
  "publishConfig": {
    "access": "public"
  },
  "dependencies": {
<<<<<<< HEAD
    "@aurelia/kernel": "0.7.0-dev.202004290436",
    "@aurelia/runtime": "0.7.0-dev.202004290436",
    "@aurelia/runtime-html": "0.7.0-dev.202004290436",
    "@aurelia/validation": "0.7.0-dev.202004290436",
    "@aurelia/validation-html": "0.7.0-dev.202004290436",
    "@aurelia/i18n": "0.7.0-dev.202004290436"
=======
    "@aurelia/i18n": "0.6.0",
    "@aurelia/kernel": "0.6.0",
    "@aurelia/metadata": "0.6.0",
    "@aurelia/runtime": "0.6.0",
    "@aurelia/scheduler": "0.6.0",
    "@aurelia/validation-html": "0.6.0",
    "@aurelia/validation": "0.6.0",
    "i18next": "^17.0.0"
>>>>>>> 0adddcf9
  },
  "devDependencies": {
    "typescript": "^3.8.3"
  }
}<|MERGE_RESOLUTION|>--- conflicted
+++ resolved
@@ -35,14 +35,6 @@
     "access": "public"
   },
   "dependencies": {
-<<<<<<< HEAD
-    "@aurelia/kernel": "0.7.0-dev.202004290436",
-    "@aurelia/runtime": "0.7.0-dev.202004290436",
-    "@aurelia/runtime-html": "0.7.0-dev.202004290436",
-    "@aurelia/validation": "0.7.0-dev.202004290436",
-    "@aurelia/validation-html": "0.7.0-dev.202004290436",
-    "@aurelia/i18n": "0.7.0-dev.202004290436"
-=======
     "@aurelia/i18n": "0.6.0",
     "@aurelia/kernel": "0.6.0",
     "@aurelia/metadata": "0.6.0",
@@ -51,7 +43,6 @@
     "@aurelia/validation-html": "0.6.0",
     "@aurelia/validation": "0.6.0",
     "i18next": "^17.0.0"
->>>>>>> 0adddcf9
   },
   "devDependencies": {
     "typescript": "^3.8.3"
