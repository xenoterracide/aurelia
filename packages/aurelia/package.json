{
  "name": "aurelia",
  "version": "0.7.0-dev.202004290436",
  "main": "dist/umd/index.js",
  "module": "dist/esnext/index.js",
  "types": "dist/index.d.ts",
  "typings": "dist/index.d.ts",
  "license": "MIT",
  "homepage": "https://aurelia.io",
  "repository": {
    "type": "git",
    "url": "https://github.com/aurelia/aurelia"
  },
  "bugs": {
    "url": "https://github.com/aurelia/aurelia/issues"
  },
  "keywords": [
    "aurelia"
  ],
  "files": [
    "dist",
    "src",
    "README.md",
    "CHANGELOG.md",
    "LICENSE"
  ],
  "scripts": {
    "lint": "eslint --cache --ext .js,.ts src/",
    "build": "tsc -b",
    "dev": "tsc -b -w"
  },
  "publishConfig": {
    "access": "public"
  },
  "dependencies": {
<<<<<<< HEAD
    "@aurelia/debug": "0.7.0-dev.202004290436",
    "@aurelia/fetch-client": "0.7.0-dev.202004290436",
    "@aurelia/jit": "0.7.0-dev.202004290436",
    "@aurelia/jit-html": "0.7.0-dev.202004290436",
    "@aurelia/jit-html-browser": "0.7.0-dev.202004290436",
    "@aurelia/kernel": "0.7.0-dev.202004290436",
    "@aurelia/router": "0.7.0-dev.202004290436",
    "@aurelia/runtime": "0.7.0-dev.202004290436",
    "@aurelia/runtime-html": "0.7.0-dev.202004290436",
    "@aurelia/runtime-html-browser": "0.7.0-dev.202004290436"
=======
    "@aurelia/debug": "0.6.0",
    "@aurelia/fetch-client": "0.6.0",
    "@aurelia/jit-html-browser": "0.6.0",
    "@aurelia/jit-html": "0.6.0",
    "@aurelia/jit": "0.6.0",
    "@aurelia/kernel": "0.6.0",
    "@aurelia/metadata": "0.6.0",
    "@aurelia/router": "0.6.0",
    "@aurelia/runtime-html-browser": "0.6.0",
    "@aurelia/runtime-html": "0.6.0",
    "@aurelia/runtime": "0.6.0",
    "@aurelia/scheduler-dom": "0.6.0",
    "@aurelia/scheduler": "0.6.0"
>>>>>>> 0adddcf9
  },
  "devDependencies": {
    "typescript": "^3.8.3"
  }
}<|MERGE_RESOLUTION|>--- conflicted
+++ resolved
@@ -33,18 +33,6 @@
     "access": "public"
   },
   "dependencies": {
-<<<<<<< HEAD
-    "@aurelia/debug": "0.7.0-dev.202004290436",
-    "@aurelia/fetch-client": "0.7.0-dev.202004290436",
-    "@aurelia/jit": "0.7.0-dev.202004290436",
-    "@aurelia/jit-html": "0.7.0-dev.202004290436",
-    "@aurelia/jit-html-browser": "0.7.0-dev.202004290436",
-    "@aurelia/kernel": "0.7.0-dev.202004290436",
-    "@aurelia/router": "0.7.0-dev.202004290436",
-    "@aurelia/runtime": "0.7.0-dev.202004290436",
-    "@aurelia/runtime-html": "0.7.0-dev.202004290436",
-    "@aurelia/runtime-html-browser": "0.7.0-dev.202004290436"
-=======
     "@aurelia/debug": "0.6.0",
     "@aurelia/fetch-client": "0.6.0",
     "@aurelia/jit-html-browser": "0.6.0",
@@ -58,7 +46,6 @@
     "@aurelia/runtime": "0.6.0",
     "@aurelia/scheduler-dom": "0.6.0",
     "@aurelia/scheduler": "0.6.0"
->>>>>>> 0adddcf9
   },
   "devDependencies": {
     "typescript": "^3.8.3"
