<<<<<<< HEAD
import { all, DI, IContainer, IRegistry, optional, Registration } from './di';
=======
import { all, DI, IContainer, ignore, IRegistry, optional, Registration } from './di';
>>>>>>> 67b6ec39
import { toLookup } from './functions';
import { LogLevel } from './reporter';

/**
 * Flags to enable/disable color usage in the logging output.
 */
export const enum ColorOptions {
  /**
   * Do not use ASCII color codes in logging output.
   */
  noColors = 0,
  /**
   * Use ASCII color codes in logging output. By default, timestamps and the TRC and DBG prefix are colored grey. INF white, WRN yellow, and ERR and FTL red.
   */
  colors = 1,
}

/**
 * The global logger configuration.
 *
 * Properties on this object can be changed during runtime and will affect logging of all components that are housed under the same root DI container as the logger.
 */
export interface ILogConfig {
  /**
   * The global color options.
   */
  colorOptions: ColorOptions;
  /**
   * The global log level. Only log calls with the same level or higher are emitted.
   */
  level: LogLevel;
}

/**
 * Component that creates log event objects based on raw inputs sent to `ILogger`.
 *
 * To customize what data is sent to the sinks, replace the implementation for this interface with your own.
 *
 * @example
 *
 * ```ts
 * export class MyLogEventFactory {
 *   public createLogEvent(logger: ILogger, logLevel: LogLevel, message: string, optionalParams: unknown[]): ILogEvent {
 *     return {
 *       logLevel,
 *       optionalParams,
 *       toString() {
 *         return `[${logger.scope.join('.')}] ${message} ${optionalParams.join(', ')}`;
 *       }
 *     };
 *   }
 * }
 *
 * container.register(Registration.singleton(ILogEventFactory, MyLogEventFactory));
 * ```
 */
export interface ILogEventFactory {
  /**
   * Create a log event object based on the input parameters sent to `ILogger`.
   *
   * @param logger - The `ILogger` that received the message.
   * @param logLevel - The `LogLevel` associated with the `ILogger` method that the message was passed into. E.g. `logger.debug` will result in `LogLevel.debug`
   * @param message - The message (first parameter) that was passed into the logger. If a function was passed into the logger, this will be the return value of that function.
   * @param optionalParams - Additional optional parameters there were passed into the logger, if any.
   *
   * @returns An `ILogEvent` object that, by default, only has a `.toString()` method.
   *
   * This is called by the default console sink to get the message to emit to the console.
   * It could be any object of any shape, as long as the registered sinks understand that shape.
   */
  createLogEvent(logger: ILogger, logLevel: LogLevel, message: string, optionalParams: unknown[]): ILogEvent;
}

/**
 * A logging sink that emits `ILogEvent` objects to any kind of output. This can be the console, a database, a web api, a file, etc.
 *
 * Multiple sinks can be registered, and all events will be emitted to all of them.
 *
 * @example
 * // A buffered file sink that writes once per second:
 *
 * ```ts
 * export class BufferedFileSink {
 *   private readonly buffer: ILogEvent[] = [];
 *
 *   constructor() {
 *     setInterval(() => {
 *       const events = this.buffer.splice(0);
 *       if (events.length > 0) {
 *         fs.appendFileSync('my-log.txt', events.map(e => e.toString()).join('\n'));
 *       }
 *     }, 1000);
 *   }
 *
 *   public emit(event: ILogEvent): void {
 *     this.buffer.push(event);
 *   }
 * }
 *
 * container.register(Registration.singleton(ISink, BufferedFileSink));
 * ```
 */
export interface ISink {
  /**
   * Emit the provided `ILogEvent` to the output interface wrapped by this sink.
   *
   * @param event - The event object to emit. Built-in sinks will call `.toString()` on the event object but custom sinks can do anything they like with the event.
   */
  emit(event: ILogEvent): void;
}

/**
 * The main interface to the logging API.
 *
 * Inject this as a dependency in your components to add centralized, configurable logging capabilities to your application.
 */
export interface ILogger {
  /**
   * The root `ILogger` instance. On the root logger itself, this property circularly references the root. It is never null.
   *
   * When using `.scopeTo`, a new `ILogger` is created. That new logger will have the `root` property set to the global (non-scoped) logger.
   */
  readonly root: ILogger;
  /**
   * The parent `ILogger` instance. On the root logger itself, this property circularly references the root. It is never null.
   *
   * When using `.scopeTo`, a new `ILogger` is created. That new logger will have the `parent` property set to the logger that it was created from.
   */
  readonly parent: ILogger;
  /**
   * The scopes that this logger was created for, if any.
   */
  readonly scope: readonly string[];
  /**
   * The global logger configuration.
   */
  readonly config: ILogConfig;

  /**
   * Write to TRC output, if the configured `LogLevel` is set to `trace`.
   *
   * Intended for the most detailed information about internal app state.
   *
   * @param getMessage - A function to build the message to pass to the `ILogEventFactory`.
   * Only called if the configured `LogLevel` dictates that these messages be emitted.
   * Use this when creating the log message is potentially expensive and should only be done if the log is actually emitted.
   * @param optionalParams - Any additional, optional params that should be passed to the `ILogEventFactory`
   */
  trace(getMessage: () => unknown, ...optionalParams: unknown[]): void;
  /**
   * Write to TRC output, if the configured `LogLevel` is set to `trace`.
   *
   * Intended for the most detailed information about internal app state.
   *
   * @param message - The message to pass to the `ILogEventFactory`.
   * @param optionalParams - Any additional, optional params that should be passed to the `ILogEventFactory`
   */
  trace(message: unknown, ...optionalParams: unknown[]): void;

  /**
   * Write to DBG output, if the configured `LogLevel` is set to `debug` or lower.
   *
   * Intended for information that is useful for debugging during development and has no long-term value.
   *
   * @param getMessage - A function to build the message to pass to the `ILogEventFactory`.
   * Only called if the configured `LogLevel` dictates that these messages be emitted.
   * Use this when creating the log message is potentially expensive and should only be done if the log is actually emitted.
   * @param optionalParams - Any additional, optional params that should be passed to the `ILogEventFactory`
   */
  debug(getMessage: () => unknown, ...optionalParams: unknown[]): void;
  /**
   * Write to DBG output, if the configured `LogLevel` is set to `debug` or lower.
   *
   * Intended for information that is useful for debugging during development and has no long-term value.
   *
   * @param message - The message to pass to the `ILogEventFactory`.
   * @param optionalParams - Any additional, optional params that should be passed to the `ILogEventFactory`
   */
  debug(message: unknown, ...optionalParams: unknown[]): void;

  /**
   * Write to trace UBF, if the configured `LogLevel` is set to `info` or lower.
   *
   * Intended for information about the general flow of the application that has long-term value.
   *
   * @param getMessage - A function to build the message to pass to the `ILogEventFactory`.
   * Only called if the configured `LogLevel` dictates that these messages be emitted.
   * Use this when creating the log message is potentially expensive and should only be done if the log is actually emitted.
   * @param optionalParams - Any additional, optional params that should be passed to the `ILogEventFactory`
   */
  info(getMessage: () => unknown, ...optionalParams: unknown[]): void;
  /**
   * Write to trace UBF, if the configured `LogLevel` is set to `info` or lower.
   *
   * Intended for information about the general flow of the application that has long-term value.
   *
   * @param message - The message to pass to the `ILogEventFactory`.
   * @param optionalParams - Any additional, optional params that should be passed to the `ILogEventFactory`
   */
  info(message: unknown, ...optionalParams: unknown[]): void;

  /**
   * Write to WRN output, if the configured `LogLevel` is set to `warn` or lower.
   *
   * Intended for unexpected circumstances that require attention but do not otherwise cause the current flow of execution to stop.
   *
   * @param getMessage - A function to build the message to pass to the `ILogEventFactory`.
   * Only called if the configured `LogLevel` dictates that these messages be emitted.
   * Use this when creating the log message is potentially expensive and should only be done if the log is actually emitted.
   * @param optionalParams - Any additional, optional params that should be passed to the `ILogEventFactory`
   */
  warn(getMessage: () => unknown, ...optionalParams: unknown[]): void;
  /**
   * Write to WRN output, if the configured `LogLevel` is set to `warn` or lower.
   *
   * Intended for unexpected circumstances that require attention but do not otherwise cause the current flow of execution to stop.
   *
   * @param message - The message to pass to the `ILogEventFactory`.
   * @param optionalParams - Any additional, optional params that should be passed to the `ILogEventFactory`
   */
  warn(message: unknown, ...optionalParams: unknown[]): void;

  /**
   * Write to ERR output, if the configured `LogLevel` is set to `error` or lower.
   *
   * Intended for unexpected circumstances that cause the flow of execution in the current activity to stop but do not cause an app-wide failure.
   *
   * @param getMessage - A function to build the message to pass to the `ILogEventFactory`.
   * Only called if the configured `LogLevel` dictates that these messages be emitted.
   * Use this when creating the log message is potentially expensive and should only be done if the log is actually emitted.
   * @param optionalParams - Any additional, optional params that should be passed to the `ILogEventFactory`
   */
  error(getMessage: () => unknown, ...optionalParams: unknown[]): void;
  /**
   * Write to ERR output, if the configured `LogLevel` is set to `error` or lower.
   *
   * Intended for unexpected circumstances that cause the flow of execution in the current activity to stop but do not cause an app-wide failure.
   *
   * @param message - The message to pass to the `ILogEventFactory`.
   * @param optionalParams - Any additional, optional params that should be passed to the `ILogEventFactory`
   */
  error(message: unknown, ...optionalParams: unknown[]): void;

  /**
   * Write to FTL output, if the configured `LogLevel` is set to `fatal` or lower.
   *
   * Intended for unexpected circumstances that cause an app-wide failure or otherwise require immediate attention.
   *
   * @param getMessage - A function to build the message to pass to the `ILogEventFactory`.
   * Only called if the configured `LogLevel` dictates that these messages be emitted.
   * Use this when creating the log message is potentially expensive and should only be done if the log is actually emitted.
   * @param optionalParams - Any additional, optional params that should be passed to the `ILogEventFactory`
   */
  fatal(getMessage: () => unknown, ...optionalParams: unknown[]): void;
  /**
   * Write to FTL output, if the configured `LogLevel` is set to `fatal` or lower.
   *
   * Intended for unexpected circumstances that cause an app-wide failure or otherwise require immediate attention.
   *
   * @param message - The message to pass to the `ILogEventFactory`.
   * @param optionalParams - Any additional, optional params that should be passed to the `ILogEventFactory`
   */
  fatal(message: unknown, ...optionalParams: unknown[]): void;

  /**
   * Create a new logger with an additional permanent prefix added to the logging outputs.
   * When chained, multiple scopes are separated by a dot.
   *
   * This is preliminary API and subject to change before alpha release.
   *
   * @example
   *
   * ```ts
   * export class MyComponent {
   *   constructor(@ILogger private logger: ILogger) {
   *     this.logger.debug('before scoping');
   *     // console output: '[DBG] before scoping'
   *     this.logger = logger.scopeTo('MyComponent');
   *     this.logger.debug('after scoping');
   *     // console output: '[DBG MyComponent] after scoping'
   *   }
   *
   *   public doStuff(): void {
   *     const logger = this.logger.scopeTo('doStuff()');
   *     logger.debug('doing stuff');
   *     // console output: '[DBG MyComponent.doStuff()] doing stuff'
   *   }
   * }
   * ```
   */
  scopeTo(name: string): ILogger;
}

export const ILogConfig = DI.createInterface<ILogConfig>('ILogConfig').withDefault(x => x.instance(new LogConfig(ColorOptions.noColors, LogLevel.warn)));
export const ISink = DI.createInterface<ISink>('ISink').noDefault();
export const ILogEventFactory = DI.createInterface<ILogEventFactory>('ILogEventFactory').withDefault(x => x.singleton(DefaultLogEventFactory));
export const ILogger = DI.createInterface<ILogger>('ILogger').withDefault(x => x.singleton(DefaultLogger));
<<<<<<< HEAD
export const ILogScope = DI.createInterface<string>('ILogScope').noDefault();
=======
export const ILogScopes = DI.createInterface<string[]>('ILogScope').noDefault();
>>>>>>> 67b6ec39

export interface IConsoleLike {
  debug(message: string, ...optionalParams: unknown[]): void;
  info(message: string, ...optionalParams: unknown[]): void;
  warn(message: string, ...optionalParams: unknown[]): void;
  error(message: string, ...optionalParams: unknown[]): void;
}

// http://en.wikipedia.org/wiki/ANSI_escape_code#graphics
export const format = toLookup({
  red<T extends string>(str: T): T {
    return `\u001b[31m${str}\u001b[39m` as T;
  },
  green<T extends string>(str: T): T {
    return `\u001b[32m${str}\u001b[39m` as T;
  },
  yellow<T extends string>(str: T): T {
    return `\u001b[33m${str}\u001b[39m` as T;
  },
  blue<T extends string>(str: T): T {
    return `\u001b[34m${str}\u001b[39m` as T;
  },
  magenta<T extends string>(str: T): T {
    return `\u001b[35m${str}\u001b[39m` as T;
  },
  cyan<T extends string>(str: T): T {
    return `\u001b[36m${str}\u001b[39m` as T;
  },
  white<T extends string>(str: T): T {
    return `\u001b[37m${str}\u001b[39m` as T;
  },
  grey<T extends string>(str: T): T {
    return `\u001b[90m${str}\u001b[39m` as T;
  },
} as const);

export interface ILogEvent {
  readonly severity: LogLevel;
  readonly optionalParams?: readonly unknown[];
  toString(): string;
}

export class LogConfig implements ILogConfig {
  public constructor(
    public readonly colorOptions: ColorOptions,
    public readonly level: LogLevel,
  ) {}
}

const getLogLevelString = (function () {
  const logLevelString = [
    toLookup({
      TRC: 'TRC',
      DBG: 'DBG',
      INF: 'INF',
      WRN: 'WRN',
      ERR: 'ERR',
      FTL: 'FTL',
      QQQ: '???',
    } as const),
    toLookup({
      TRC: format.grey('TRC'),
      DBG: format.grey('DBG'),
      INF: format.white('INF'),
      WRN: format.yellow('WRN'),
      ERR: format.red('ERR'),
      FTL: format.red('FTL'),
      QQQ: format.grey('???'),
    } as const),
  ] as const;

  return function (level: LogLevel, colorOptions: ColorOptions): string {
    if (level <= LogLevel.trace) {
      return logLevelString[colorOptions].TRC;
    }
    if (level <= LogLevel.debug) {
      return logLevelString[colorOptions].DBG;
    }
    if (level <= LogLevel.info) {
      return logLevelString[colorOptions].INF;
    }
    if (level <= LogLevel.warn) {
      return logLevelString[colorOptions].WRN;
    }
    if (level <= LogLevel.error) {
      return logLevelString[colorOptions].ERR;
    }
    if (level <= LogLevel.fatal) {
      return logLevelString[colorOptions].FTL;
    }
    return logLevelString[colorOptions].QQQ;
  };
})();

function getScopeString(scope: readonly string[], colorOptions: ColorOptions): string {
  if (colorOptions === ColorOptions.noColors) {
    return scope.join('.');
  }
  // eslint-disable-next-line @typescript-eslint/unbound-method
  return scope.map(format.cyan).join('.');
}

function getIsoString(timestamp: number, colorOptions: ColorOptions): string {
  if (colorOptions === ColorOptions.noColors) {
    return new Date(timestamp).toISOString();
  }
  return format.grey(new Date(timestamp).toISOString());
}

export class DefaultLogEvent implements ILogEvent {
  public constructor(
    public readonly severity: LogLevel,
    public readonly message: string,
    public readonly optionalParams: unknown[],
    public readonly scope: readonly string[],
    public readonly colorOptions: ColorOptions,
    public readonly timestamp: number,
  ) {}

  public toString(): string {
    const { severity, message, scope, colorOptions, timestamp } = this;

    if (scope.length === 0) {
      return `${getIsoString(timestamp, colorOptions)} [${getLogLevelString(severity, colorOptions)}] ${message}`;
    }
    return `${getIsoString(timestamp, colorOptions)} [${getLogLevelString(severity, colorOptions)} ${getScopeString(scope, colorOptions)}] ${message}`;
  }
}

export class DefaultLogEventFactory implements ILogEventFactory {
  public constructor(
    @ILogConfig public readonly config: ILogConfig,
  ) {}

  public createLogEvent(logger: ILogger, level: LogLevel, message: string, optionalParams: unknown[]): ILogEvent {
    return new DefaultLogEvent(level, message, optionalParams, logger.scope, this.config.colorOptions, Date.now());
  }
}

export class ConsoleSink implements ISink {
  public readonly emit: (event: ILogEvent) => void;

  public constructor($console: IConsoleLike) {
    this.emit = function emit(event: ILogEvent): void {
      const optionalParams = event.optionalParams;
      if (optionalParams === void 0 || optionalParams.length === 0) {
        switch (event.severity) {
          case LogLevel.trace:
          case LogLevel.debug:
            return $console.debug(event.toString());
          case LogLevel.info:
            return $console.info(event.toString());
          case LogLevel.warn:
            return $console.warn(event.toString());
          case LogLevel.error:
          case LogLevel.fatal:
            return $console.error(event.toString());
        }
      } else {
        switch (event.severity) {
          case LogLevel.trace:
          case LogLevel.debug:
            return $console.debug(event.toString(), ...optionalParams);
          case LogLevel.info:
            return $console.info(event.toString(), ...optionalParams);
          case LogLevel.warn:
            return $console.warn(event.toString(), ...optionalParams);
          case LogLevel.error:
          case LogLevel.fatal:
            return $console.error(event.toString(), ...optionalParams);
        }
      }
    };
  }
}

export class DefaultLogger implements ILogger {
  public readonly root: ILogger;
  public readonly parent: ILogger;

  public readonly trace: (...args: unknown[]) => void;
  public readonly debug: (...args: unknown[]) => void;
  public readonly info: (...args: unknown[]) => void;
  public readonly warn: (...args: unknown[]) => void;
  public readonly error: (...args: unknown[]) => void;
  public readonly fatal: (...args: unknown[]) => void;

  private readonly scopedLoggers: { [key: string]: ILogger | undefined } = Object.create(null);

  public constructor(
    @ILogConfig public readonly config: ILogConfig,
    @ILogEventFactory private readonly factory: ILogEventFactory,
    @all(ISink) private readonly sinks: ISink[],
<<<<<<< HEAD
    @all(ILogScope) public readonly scope: string[] = [],
    @optional(ILogger) parent: ILogger | null = null,
=======
    @optional(ILogScopes) public readonly scope: string[] = [],
    @ignore parent: ILogger | null = null,
>>>>>>> 67b6ec39
  ) {
    if (parent === null) {
      this.root = this;
      this.parent = this;
    } else {
      this.root = parent.root;
      this.parent = parent;
    }

    const sinksLen = sinks.length;
    let i = 0;

    const emit = (event: ILogEvent) => {
      for (i = 0; i < sinksLen; ++i) {
        sinks[i].emit(event);
      }
    };

    const log = (level: LogLevel, msgOrGetMsg: unknown, optionalParams: unknown[]): void => {
      const message = typeof msgOrGetMsg === 'function' ? msgOrGetMsg() : msgOrGetMsg;
      if (message instanceof Promise) {
        message.then((msg) => factory.createLogEvent(this, level, msg, optionalParams))
          .catch((err) => factory.createLogEvent(this, level, '', err)) // our promise failed
          .then((event) => emit(event))
          .catch((err) => {throw err;}); // something went wrong with sinking
      } else {
        emit(factory.createLogEvent(this, level, message, optionalParams));
      }
    };

    this.trace = function trace(messageOrGetMessage: unknown, ...optionalParams: unknown[]): void {
      if (config.level <= LogLevel.trace) {
        log(LogLevel.trace, messageOrGetMessage, optionalParams);
      }
    };

    this.debug = function debug(messageOrGetMessage: unknown, ...optionalParams: unknown[]): void {
      if (config.level <= LogLevel.debug) {
        log(LogLevel.debug, messageOrGetMessage, optionalParams);
      }
    };

    this.info = function info(messageOrGetMessage: unknown, ...optionalParams: unknown[]): void {
      if (config.level <= LogLevel.info) {
        log(LogLevel.info, messageOrGetMessage, optionalParams);
      }
    };

    this.warn = function warn(messageOrGetMessage: unknown, ...optionalParams: unknown[]): void {
      if (config.level <= LogLevel.warn) {
        log(LogLevel.warn, messageOrGetMessage, optionalParams);
      }
    };

    this.error = function error(messageOrGetMessage: unknown, ...optionalParams: unknown[]): void {
      if (config.level <= LogLevel.error) {
        log(LogLevel.error, messageOrGetMessage, optionalParams);
      }
    };

    this.fatal = function fatal(messageOrGetMessage: unknown, ...optionalParams: unknown[]): void {
      if (config.level <= LogLevel.fatal) {
        log(LogLevel.fatal, messageOrGetMessage, optionalParams);
      }
    };
  }

  public scopeTo(name: string): ILogger {
    const scopedLoggers = this.scopedLoggers;
    let scopedLogger = scopedLoggers[name];
    if (scopedLogger === void 0) {
      scopedLogger = scopedLoggers[name] = new DefaultLogger(this.config, this.factory, this.sinks, this.scope.concat(name), this);
    }
    return scopedLogger;
  }
}

/**
 * A basic `ILogger` configuration that configures a single `console` sink based on provided options.
 *
 * NOTE: You *must* register the return value of `.create` with the container / au instance, not this `LoggerConfiguration` object itself.
 *
 * ```ts
 * // GOOD
 * container.register(LoggerConfiguration.create(console))
 * // GOOD
 * container.register(LoggerConfiguration.create(console, LogLevel.debug))
 * // GOOD
 * container.register(LoggerConfiguration.create({
 *   debug: PLATFORM.noop,
 *   info: PLATFORM.noop,
 *   warn: PLATFORM.noop,
 *   error: msg => {
 *     throw new Error(msg);
 *   }
 * }, LogLevel.debug))
 *
 * // BAD
 * container.register(LoggerConfiguration)
 * ```
 */
export const LoggerConfiguration = toLookup({
  /**
   * @param $console - The `console` object to use. Can be the native `window.console` / `global.console`, but can also be a wrapper or mock that implements the same interface.
   * @param level - The global `LogLevel` to configure. Defaults to `warn` or higher.
   * @param colorOptions - Whether to use colors or not. Defaults to `noColors`. Colors are especially nice in nodejs environments but don't necessarily work (well) in all environments, such as browsers.
   */
  create(
    $console: IConsoleLike,
    level: LogLevel = LogLevel.warn,
    colorOptions = ColorOptions.noColors,
  ): IRegistry {
    return toLookup({
      register(container: IContainer): IContainer {
        return container.register(
          Registration.instance(ILogConfig, new LogConfig(colorOptions, level)),
          Registration.instance(ISink, new ConsoleSink($console)),
        );
      },
    });
  },
});<|MERGE_RESOLUTION|>--- conflicted
+++ resolved
@@ -1,8 +1,4 @@
-<<<<<<< HEAD
-import { all, DI, IContainer, IRegistry, optional, Registration } from './di';
-=======
 import { all, DI, IContainer, ignore, IRegistry, optional, Registration } from './di';
->>>>>>> 67b6ec39
 import { toLookup } from './functions';
 import { LogLevel } from './reporter';
 
@@ -300,11 +296,7 @@
 export const ISink = DI.createInterface<ISink>('ISink').noDefault();
 export const ILogEventFactory = DI.createInterface<ILogEventFactory>('ILogEventFactory').withDefault(x => x.singleton(DefaultLogEventFactory));
 export const ILogger = DI.createInterface<ILogger>('ILogger').withDefault(x => x.singleton(DefaultLogger));
-<<<<<<< HEAD
-export const ILogScope = DI.createInterface<string>('ILogScope').noDefault();
-=======
 export const ILogScopes = DI.createInterface<string[]>('ILogScope').noDefault();
->>>>>>> 67b6ec39
 
 export interface IConsoleLike {
   debug(message: string, ...optionalParams: unknown[]): void;
@@ -498,13 +490,8 @@
     @ILogConfig public readonly config: ILogConfig,
     @ILogEventFactory private readonly factory: ILogEventFactory,
     @all(ISink) private readonly sinks: ISink[],
-<<<<<<< HEAD
-    @all(ILogScope) public readonly scope: string[] = [],
-    @optional(ILogger) parent: ILogger | null = null,
-=======
     @optional(ILogScopes) public readonly scope: string[] = [],
     @ignore parent: ILogger | null = null,
->>>>>>> 67b6ec39
   ) {
     if (parent === null) {
       this.root = this;
