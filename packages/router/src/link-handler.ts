--- conflicted
+++ resolved
@@ -47,12 +47,7 @@
 
   private options: ILinkHandlerOptions = {
     useHref: true,
-<<<<<<< HEAD
-    // tslint:disable-next-line:no-empty
-    callback: () => { }
-=======
     callback: () => { return; }
->>>>>>> 0be7358c
   };
   private isActive: boolean = false;
 
