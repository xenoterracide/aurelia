<<<<<<< HEAD
import { ILogger } from '@aurelia/kernel';
import { bindable, customElement, ICustomElementViewModel, IHydratedController, IHydratedParentController, LifecycleFlags, ICustomElementController, ICompiledCustomElementController } from '@aurelia/runtime-html';

import { ViewportAgent } from '../viewport-agent';
import { IRouteContext } from '../route-context';

export interface IViewport {
  readonly name: string;
  readonly usedBy: string;
  readonly default: string;
  readonly fallback: string;
  readonly noScope: boolean;
  readonly noLink: boolean;
  readonly noHistory: boolean;
  readonly stateful: boolean;
=======
import { IContainer } from '@aurelia/kernel';
import {
  bindable,
  INode,
  LifecycleFlags,
  customElement,
  CustomElement,
  ICompiledCustomElementController,
  ICustomElementViewModel,
  ICustomElementController,
  IHydratedController,
  IHydratedParentController,
  ISyntheticView,
} from '@aurelia/runtime-html';
import { IRouter } from '../router.js';
import { Viewport, IViewportOptions } from '../viewport.js';
import { ViewportScopeCustomElement } from './viewport-scope.js';
import { Runner } from '../runner.js';

export interface IRoutingController extends ICustomElementController {
  routingContainer?: IContainer;
>>>>>>> 724b8b44
}

@customElement({ name: 'au-viewport' })
export class ViewportCustomElement implements ICustomElementViewModel, IViewport {
  @bindable public name: string = 'default';
  @bindable public usedBy: string = '';
  @bindable public default: string = '';
  @bindable public fallback: string = '';
  @bindable public noScope: boolean = false;
  @bindable public noLink: boolean = false;
  @bindable public noHistory: boolean = false;
  @bindable public stateful: boolean = false;

  private agent: ViewportAgent = (void 0)!;
  private controller: ICustomElementController = (void 0)!;

  public constructor(
    @ILogger private readonly logger: ILogger,
    @IRouteContext private readonly ctx: IRouteContext,
  ) {
    this.logger = logger.scopeTo(`au-viewport<${ctx.friendlyPath}>`);

    this.logger.trace('constructor()');
  }

  public hydrated(controller: ICompiledCustomElementController): void {
    this.logger.trace('hydrated()');

    this.controller = controller as ICustomElementController;
    this.agent = this.ctx.registerViewport(this);
  }

  public attaching(initiator: IHydratedController, parent: IHydratedParentController, flags: LifecycleFlags): void | Promise<void> {
    this.logger.trace('attaching()');

    return this.agent.activateFromViewport(initiator, this.controller, flags);
  }

  public detaching(initiator: IHydratedController, parent: IHydratedParentController, flags: LifecycleFlags): void | Promise<void> {
    this.logger.trace('detaching()');

    return this.agent.deactivateFromViewport(initiator, this.controller, flags);
  }

  public dispose(): void {
    this.logger.trace('dispose()');

    this.ctx.unregisterViewport(this);
    this.agent.dispose();
    this.agent = (void 0)!;
  }

  public toString(): string {
    const propStrings: string[] = [];
    for (const prop of props) {
      const value = this[prop];
      // Only report props that don't have default values (but always report name)
      // This is a bit naive and dirty right now, but it's mostly for debugging purposes anyway. Can clean up later. Maybe put it in a serializer
      switch (typeof value) {
        case 'string':
          if (value !== '') {
            propStrings.push(`${prop}:'${value}'`);
          }
          break;
        case 'boolean':
          if (value) {
            propStrings.push(`${prop}:${value}`);
          }
          break;
        default: {
          propStrings.push(`${prop}:${String(value)}`);
        }
      }
    }
    return `VP(ctx:'${this.ctx.friendlyPath}',${propStrings.join(',')})`;
  }
}

const props = [
  'name',
  'usedBy',
  'default',
  'fallback',
  'noScope',
  'noLink',
  'noHistory',
  'stateful',
] as const;<|MERGE_RESOLUTION|>--- conflicted
+++ resolved
@@ -1,9 +1,8 @@
-<<<<<<< HEAD
 import { ILogger } from '@aurelia/kernel';
 import { bindable, customElement, ICustomElementViewModel, IHydratedController, IHydratedParentController, LifecycleFlags, ICustomElementController, ICompiledCustomElementController } from '@aurelia/runtime-html';
 
-import { ViewportAgent } from '../viewport-agent';
-import { IRouteContext } from '../route-context';
+import { ViewportAgent } from '../viewport-agent.js';
+import { IRouteContext } from '../route-context.js';
 
 export interface IViewport {
   readonly name: string;
@@ -14,29 +13,6 @@
   readonly noLink: boolean;
   readonly noHistory: boolean;
   readonly stateful: boolean;
-=======
-import { IContainer } from '@aurelia/kernel';
-import {
-  bindable,
-  INode,
-  LifecycleFlags,
-  customElement,
-  CustomElement,
-  ICompiledCustomElementController,
-  ICustomElementViewModel,
-  ICustomElementController,
-  IHydratedController,
-  IHydratedParentController,
-  ISyntheticView,
-} from '@aurelia/runtime-html';
-import { IRouter } from '../router.js';
-import { Viewport, IViewportOptions } from '../viewport.js';
-import { ViewportScopeCustomElement } from './viewport-scope.js';
-import { Runner } from '../runner.js';
-
-export interface IRoutingController extends ICustomElementController {
-  routingContainer?: IContainer;
->>>>>>> 724b8b44
 }
 
 @customElement({ name: 'au-viewport' })
