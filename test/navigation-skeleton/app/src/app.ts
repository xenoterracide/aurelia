/* eslint-disable import/no-unassigned-import */
import { IRouter, HookTypes } from '@aurelia/router';
import { customElement, IObserverLocator, LifecycleFlags, CustomElement } from '@aurelia/runtime';
import * as html from './app.html';

import 'bootstrap/dist/css/bootstrap.min.css';
import 'font-awesome/css/font-awesome.min.css';
import './styles.css';

// interface IWindow {
//   id: number;
// }

@customElement({ name: 'app', template: html, })
export class App {
  public url: string = '';
  // public windows: IWindow[] = [{ id: 1 }];
  public windows: unknown[] = [{}];
  public maxWindows: number = 5;

  public constructor(
    @IRouter public router: IRouter
<<<<<<< HEAD
  ) {
    router.addHooks([{
      hook: path => {
        // console.log('TransformToUrl', path);
        if (typeof path === 'string') {
          this.url = path;
        }
        return Promise.resolve(path);
      },
      options: {
        type: HookTypes.TransformToUrl
      },
    }]);
  }

  public get count(): number {
    return this.windows.length;
  }

  // public get maxId(): number {
  //   return Math.max(...this.windows.map(w => w.id));
  // }

  public binding(): void {
    const observerLocator = this.router.container.get(IObserverLocator);
    const observer = observerLocator.getArrayObserver(LifecycleFlags.none, this.windows) as any;
    observer.subscribeToCollection(this);
  }

  public bound(): void {
    this.setupNavs();
  }

  public handleCollectionChange(): void {
    this.setupNavs();
  }

  private setupNavs(): void {
    for (const window of this.windows) {
      // const id = window.id;
      // this.router.setNav(`app-menu-${id}`, [
      this.router.setNav(`app-menu`, [
        { title: '<span style="white-space: nowrap"><i class="fa fa-home"></i> Aurelia</span>', route: `welcome@app-viewport` },
        { title: 'Welcome', route: `welcome` },
        { title: 'Users', route: `users` },
        { title: 'Child router', route: `child-router` },
        // { title: '/child-router', route: `/child-router@app-viewport` },
        // { title: '/main/child-router', route: `/main/child-router@app-viewport` },
        // { title: '/alternate/child-router', route: `/alternate/child-router@app-viewport` },
        // { title: '/alternate/child-router/users', route: `/alternate/child-router@app-viewport/users` },
        // { title: '/++alternate/child-router', route: `/++alternate/child-router` },
      ],
        {
          nav: 'navbar navbar-expand-lg navbar-light bg-light',
          ul: 'navbar-nav mr-auto',
          li: 'nav-item',
          a: 'nav-link',
          liActive: 'active',
        });
      if (this.count > 1) {
        // this.router.addNav(`app-menu-${id}`, [
        this.router.addNav(`app-menu`, [
          // { title: '<i class="fa fa-minus"></i>', execute: () => { this.remove(window); }, consideredActive: '' },
          { title: '<i class="fa fa-minus"></i>', route: '-' },
        ]);
      }
      // if (id === this.maxId && this.count < this.maxWindows) {
      //   this.router.addNav(`app-menu-${id}`, [
      if (window === this.windows[this.windows.length - 1]) {
        this.router.addNav(`app-menu`, [
          // { title: '<i class="fa fa-plus"></i>', execute: () => { this.add(); }, consideredActive: '' },
          { title: '<i class="fa fa-plus"></i>', route: '+' },
        ]);
      }
=======
  ) {}

  public afterBind() {
    // Yeah, this is cheating somewhat, should've reacted to actual count
    for (let i = 1; i <= this.maxWindows; i++) {
      this.router.setNav(`app-menu-${i}`, [
        { title: 'Welcome', route: `welcome@app-viewport-${i}` },
        { title: 'Users', route: `users@app-viewport-${i}` },
        { title: 'Child router', route:  `child-router@app-viewport-${i}` },
      ]);
>>>>>>> 96dc3a36
    }
  }
}<|MERGE_RESOLUTION|>--- conflicted
+++ resolved
@@ -20,7 +20,6 @@
 
   public constructor(
     @IRouter public router: IRouter
-<<<<<<< HEAD
   ) {
     router.addHooks([{
       hook: path => {
@@ -44,13 +43,13 @@
   //   return Math.max(...this.windows.map(w => w.id));
   // }
 
-  public binding(): void {
+  public beforeBind(): void {
     const observerLocator = this.router.container.get(IObserverLocator);
     const observer = observerLocator.getArrayObserver(LifecycleFlags.none, this.windows) as any;
     observer.subscribeToCollection(this);
   }
 
-  public bound(): void {
+  public afterBind(): void {
     this.setupNavs();
   }
 
@@ -95,18 +94,6 @@
           { title: '<i class="fa fa-plus"></i>', route: '+' },
         ]);
       }
-=======
-  ) {}
-
-  public afterBind() {
-    // Yeah, this is cheating somewhat, should've reacted to actual count
-    for (let i = 1; i <= this.maxWindows; i++) {
-      this.router.setNav(`app-menu-${i}`, [
-        { title: 'Welcome', route: `welcome@app-viewport-${i}` },
-        { title: 'Users', route: `users@app-viewport-${i}` },
-        { title: 'Child router', route:  `child-router@app-viewport-${i}` },
-      ]);
->>>>>>> 96dc3a36
     }
   }
 }