{
  "command": {
    "bootstrap": {
      "hoist": "**"
    }
  },
  "packages": [
    "packages/__e2e__",
    "packages/__tests__",
    "packages/aot",
    "packages/aurelia",
    "packages/debug",
    "packages/dialog",
    "packages/fetch-client",
    "packages/i18n",
    "packages/jit",
    "packages/jit-html",
    "packages/jit-html-browser",
    "packages/jit-html-jsdom",
    "packages/kernel",
    "packages/plugin-conventions",
    "packages/plugin-gulp",
    "packages/plugin-parcel",
    "packages/plugin-pixi",
    "packages/plugin-svg",
    "packages/router",
    "packages/runtime",
    "packages/runtime-html",
    "packages/runtime-html-browser",
    "packages/runtime-html-jsdom",
    "packages/store",
    "packages/testing",
    "packages/validation",
    "packages/webpack-loader",
    "test/1kcomponents",
    "test/browserstack",
    "test/cypress",
    "test/doc-example/app",
    "test/fractals-tree",
    "test/grid",
    "test/js-framework-benchmark",
    "test/kitchen-sink",
    "test/navigation-skeleton/app",
    "test/rainbow-spiral",
    "test/realworld",
    "test/sierpinski-triangle"
  ],
<<<<<<< HEAD
  "version": "0.6.0-dev.201912180427"
=======
  "version": "0.6.0"
>>>>>>> 3f744d7e
}<|MERGE_RESOLUTION|>--- conflicted
+++ resolved
@@ -45,9 +45,5 @@
     "test/realworld",
     "test/sierpinski-triangle"
   ],
-<<<<<<< HEAD
-  "version": "0.6.0-dev.201912180427"
-=======
   "version": "0.6.0"
->>>>>>> 3f744d7e
 }